--- conflicted
+++ resolved
@@ -28,7 +28,6 @@
     token_supply: u64,
 }
 
-<<<<<<< HEAD
 impl ProtocolParameters {
     /// Creates a new [`ProtocolParameters`].
     pub fn new(
@@ -84,7 +83,9 @@
     /// Returns the token supply of the [`ProtocolParameters`].
     pub fn token_supply(&self) -> u64 {
         self.token_supply
-=======
+    }
+}
+
 #[cfg(feature = "inx")]
 mod inx {
     use super::*;
@@ -108,6 +109,5 @@
                 token_supply: value.token_supply,
             })
         }
->>>>>>> 1ed4d46a
     }
 }