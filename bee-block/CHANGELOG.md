# Changelog

All notable changes to this project will be documented in this file.

The format is based on [Keep a Changelog](https://keepachangelog.com/en/1.0.0/),
and this project adheres to [Semantic Versioning](https://semver.org/spec/v2.0.0.html).

<!-- ## Unreleased - YYYY-MM-DD

### Added

### Changed

### Deprecated

### Removed

### Fixed

### Security -->

## 1.0.0-beta.2 - 2022-07-20

### Added

- `ProtocolParemeters` types;

### Changed

- Add "No Native Tokens" rule for storage deposit returns;
<<<<<<< HEAD
- Rename `ByteCost*` to `Rent*`;
=======
- Moved random generation of types from `bee-test` to `rand` module within crate;
>>>>>>> 8c1ff183

### Fixed

- Add expiration check for input storage deposit returns selection;

## 1.0.0-beta.1 - 2022-07-19

Initial implementation of the `Block` related TIPs.<|MERGE_RESOLUTION|>--- conflicted
+++ resolved
@@ -28,11 +28,8 @@
 ### Changed
 
 - Add "No Native Tokens" rule for storage deposit returns;
-<<<<<<< HEAD
 - Rename `ByteCost*` to `Rent*`;
-=======
 - Moved random generation of types from `bee-test` to `rand` module within crate;
->>>>>>> 8c1ff183
 
 ### Fixed
 
