--- conflicted
+++ resolved
@@ -116,16 +116,6 @@
 }
 
 impl LoggerConfigBuilder {
-<<<<<<< HEAD
-    /// Sets the color flag of a logger.
-    #[must_use]
-    pub fn color_enabled(mut self, color: bool) -> Self {
-        self.color_enabled.replace(color);
-        self
-    }
-
-=======
->>>>>>> a8e9ef4f
     /// Sets the target width.
     #[must_use]
     pub fn with_target_width(mut self, width: usize) -> Self {
