--- conflicted
+++ resolved
@@ -28,11 +28,7 @@
     delete::Delete,
     exist::Exist,
     fetch::Fetch,
-<<<<<<< HEAD
-    insert::Insert,
-=======
     insert::{Insert, InsertStrict},
->>>>>>> e776d773
     iter::AsIterator,
     multi_fetch::MultiFetch,
     truncate::Truncate,
