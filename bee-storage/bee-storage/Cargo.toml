[package]
name = "bee-storage"
version = "1.0.0-beta.1"
authors = [ "IOTA Stiftung" ]
edition = "2021"
description = "A general purpose storage backend crate with key value abstraction API"
readme = "README.md"
repository = "https://github.com/iotaledger/bee"
license = "Apache-2.0"
keywords = [ "iota", "tangle", "bee", "framework", "storage" ]
homepage = "https://www.iota.org"

[package.metadata.docs.rs]
# To build locally:
# RUSTDOCFLAGS="--cfg doc_cfg" cargo +nightly doc --all-features --no-deps --open
all-features = true
rustdoc-args = [ "--cfg", "doc_cfg" ]

[dependencies]
<<<<<<< HEAD
packable = { git = "https://github.com/pvdrz/common-rs", rev = "60f4b8b2109362e2c2e7f94d0034a96d21aa2c45", default-features = false, features = [ "serde" ] }
serde = { version = "1.0.137", features = [ "derive" ], default-features = false }
=======
packable = { version = "0.5.0", default-features = false, features = [ "serde" ] }
serde = { version = "1.0.139", features = [ "derive" ], default-features = false }
>>>>>>> 2d2a9846
thiserror = { version = "1.0.31", default-features = false }<|MERGE_RESOLUTION|>--- conflicted
+++ resolved
@@ -17,11 +17,6 @@
 rustdoc-args = [ "--cfg", "doc_cfg" ]
 
 [dependencies]
-<<<<<<< HEAD
 packable = { git = "https://github.com/pvdrz/common-rs", rev = "60f4b8b2109362e2c2e7f94d0034a96d21aa2c45", default-features = false, features = [ "serde" ] }
-serde = { version = "1.0.137", features = [ "derive" ], default-features = false }
-=======
-packable = { version = "0.5.0", default-features = false, features = [ "serde" ] }
 serde = { version = "1.0.139", features = [ "derive" ], default-features = false }
->>>>>>> 2d2a9846
 thiserror = { version = "1.0.31", default-features = false }