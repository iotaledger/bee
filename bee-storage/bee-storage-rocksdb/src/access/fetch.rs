--- conflicted
+++ resolved
@@ -207,21 +207,13 @@
         Ok(Some(
             self.inner
                 .prefix_iterator_cf(self.cf_handle(CF_MILESTONE_INDEX_TO_RECEIPT)?, index.pack_to_vec())
-<<<<<<< HEAD
-                .map(|(mut key, _)| {
-                    let (_, receipt) = key.split_at_mut(std::mem::size_of::<MilestoneIndex>());
-                    // Unpacking from storage is fine.
-                    #[allow(clippy::useless_asref)]
-                    Receipt::unpack_unverified(&mut receipt.as_ref(), &mut ()).unwrap()
-=======
                 .map(|res| {
                     res.map(|(mut key, _)| {
                         let (_, receipt) = key.split_at_mut(std::mem::size_of::<MilestoneIndex>());
                         // Unpacking from storage is fine.
                         #[allow(clippy::useless_asref)]
-                        Receipt::unpack_unverified(&mut receipt.as_ref()).unwrap()
-                    })
->>>>>>> aa96aa7a
+                        Receipt::unpack_unverified(&mut receipt.as_ref(), &mut ()).unwrap()
+                    })
                 })
                 .collect::<Result<_, _>>()?,
         ))
@@ -233,21 +225,13 @@
         Ok(Some(
             self.inner
                 .prefix_iterator_cf(self.cf_handle(CF_SPENT_TO_TREASURY_OUTPUT)?, spent.pack_to_vec())
-<<<<<<< HEAD
-                .map(|(mut key, _)| {
-                    let (_, output) = key.split_at_mut(std::mem::size_of::<bool>());
-                    // Unpacking from storage is fine.
-                    #[allow(clippy::useless_asref)]
-                    TreasuryOutput::unpack_unverified(&mut output.as_ref(), &mut ()).unwrap()
-=======
                 .map(|res| {
                     res.map(|(mut key, _)| {
                         let (_, output) = key.split_at_mut(std::mem::size_of::<bool>());
                         // Unpacking from storage is fine.
                         #[allow(clippy::useless_asref)]
-                        TreasuryOutput::unpack_unverified(&mut output.as_ref()).unwrap()
-                    })
->>>>>>> aa96aa7a
+                        TreasuryOutput::unpack_unverified(&mut output.as_ref(), &mut ()).unwrap()
+                    })
                 })
                 .collect::<Result<_, _>>()?,
         ))
