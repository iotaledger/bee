[package]
name = "bee-pow"
version = "0.2.0"
authors = [ "IOTA Stiftung" ]
edition = "2021"
description = "Provides Proof of Work utilities for the IOTA protocol"
readme = "README.md"
repository = "https://github.com/iotaledger/bee"
license = "Apache-2.0"
keywords = [ "iota", "tangle", "bee", "framework", "pow" ]
homepage = "https://www.iota.org"

[dependencies]
<<<<<<< HEAD
bee-crypto = { version = "0.3.0", path = "../bee-crypto", default-features = false }
bee-ternary = { version = "0.5.1", path = "../bee-ternary", default-features = false }
=======
bee-crypto = { version = "0.2.1-alpha", path = "../bee-crypto", default-features = false }
bee-ternary = { version = "0.5.2", path = "../bee-ternary", default-features = false }
>>>>>>> 5e3c86ec

iota-crypto = { version = "0.9.0", default-features = false, features = [ "blake2b", "digest", "curl-p" ] }
thiserror = { version = "1.0.30", default-features = false }

[dev-dependencies]
bee-test = { path = "../bee-test", default-features = false }<|MERGE_RESOLUTION|>--- conflicted
+++ resolved
@@ -11,13 +11,8 @@
 homepage = "https://www.iota.org"
 
 [dependencies]
-<<<<<<< HEAD
 bee-crypto = { version = "0.3.0", path = "../bee-crypto", default-features = false }
-bee-ternary = { version = "0.5.1", path = "../bee-ternary", default-features = false }
-=======
-bee-crypto = { version = "0.2.1-alpha", path = "../bee-crypto", default-features = false }
 bee-ternary = { version = "0.5.2", path = "../bee-ternary", default-features = false }
->>>>>>> 5e3c86ec
 
 iota-crypto = { version = "0.9.0", default-features = false, features = [ "blake2b", "digest", "curl-p" ] }
 thiserror = { version = "1.0.30", default-features = false }
