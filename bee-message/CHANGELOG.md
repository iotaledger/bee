--- conflicted
+++ resolved
@@ -25,18 +25,15 @@
 
 ### Changed
 
-<<<<<<< HEAD
 - Serialize and deserialize all the types using `packable` instead of `bee-common::packable`;
 - Renamed `IndexationPayload` to `TaggedDataPayload`;
+- Update dependencies;
 
 ### Removed
 
 - `SignatureLockedSingleOutput`;
 - `SignatureLockedDustAllowanceOutput`;
 - `PaddedIndex`;
-=======
-- Update dependencies;
->>>>>>> c0942fa8
 
 ## 0.1.6 - 2021-12-07
 
