[package]
name = "bee-message"
version = "0.2.0"
authors = [ "IOTA Stiftung" ]
edition = "2021"
description = "Implementation of the IOTA protocol message layouts"
readme = "README.md"
repository = "https://github.com/iotaledger/bee"
license = "Apache-2.0"
keywords = [ "iota", "tangle", "bee", "framework", "message" ]
homepage = "https://www.iota.org"

[dependencies]
bee-common = { version = "0.6.0", path = "../bee-common/bee-common", default-features = false }
bee-pow = { version = "0.2.0", path = "../bee-pow", default-features = false }
bee-ternary = { version = "0.5.2", default-features = false, features = [ "serde1" ] }

bech32 = { version = "0.8.1", default-features = false }
bitflags = { version = "1.3.2", default-features = false }
bytemuck = { version = "1.7.2", default-features = false }
derive_more = { version = "0.99.16", default-features = false, features = [ "from", "as_ref", "deref" ] }
digest = { version = "0.9.0", default-features = false }
hashbrown = { version = "0.12.0", default-features = false, features = [ "ahash", "inline-more" ] }
hex = { version = "0.4.3", default-features = false }
iota-crypto = { version = "0.9.1", default-features = false, features = [ "ed25519", "blake2b" ] }
<<<<<<< HEAD
packable = { version = "0.1.0", default-features = false, features = [ "serde", "primitive-types" ] }
primitive-types = { version = "0.10.1", default-features = false, features = [ "serde" ] }
=======
iterator-sorted = { version = "0.1.0", default-features = false }
>>>>>>> c0942fa8
serde = { version = "1.0.130", default-features = false, optional = true }
serde-big-array = { version = "0.3.2", default-features = false, features = [ "const-generics" ], optional = true }
thiserror = { version = "1.0.30", default-features = false }

[dev-dependencies]
bee-test = { path = "../bee-test", default-features = false }

num_cpus = { version = "1.13.0", default-features = false }

[features]
serde1 = [ "serde", "serde-big-array" ]
std = [ ]<|MERGE_RESOLUTION|>--- conflicted
+++ resolved
@@ -11,7 +11,6 @@
 homepage = "https://www.iota.org"
 
 [dependencies]
-bee-common = { version = "0.6.0", path = "../bee-common/bee-common", default-features = false }
 bee-pow = { version = "0.2.0", path = "../bee-pow", default-features = false }
 bee-ternary = { version = "0.5.2", default-features = false, features = [ "serde1" ] }
 
@@ -23,12 +22,9 @@
 hashbrown = { version = "0.12.0", default-features = false, features = [ "ahash", "inline-more" ] }
 hex = { version = "0.4.3", default-features = false }
 iota-crypto = { version = "0.9.1", default-features = false, features = [ "ed25519", "blake2b" ] }
-<<<<<<< HEAD
+iterator-sorted = { version = "0.1.0", default-features = false }
 packable = { version = "0.1.0", default-features = false, features = [ "serde", "primitive-types" ] }
 primitive-types = { version = "0.10.1", default-features = false, features = [ "serde" ] }
-=======
-iterator-sorted = { version = "0.1.0", default-features = false }
->>>>>>> c0942fa8
 serde = { version = "1.0.130", default-features = false, optional = true }
 serde-big-array = { version = "0.3.2", default-features = false, features = [ "const-generics" ], optional = true }
 thiserror = { version = "1.0.30", default-features = false }
