// Copyright 2021-2022 IOTA Stiftung
// SPDX-License-Identifier: Apache-2.0

mod issuer;
mod metadata;
mod sender;
mod tag;

pub use issuer::IssuerFeatureBlock;
pub use metadata::MetadataFeatureBlock;
pub(crate) use metadata::MetadataFeatureBlockLength;
pub use sender::SenderFeatureBlock;
pub use tag::TagFeatureBlock;
pub(crate) use tag::TagFeatureBlockLength;

use crate::{create_bitflags, Error};

use bee_common::ord::is_unique_sorted;

use bitflags::bitflags;
use derive_more::{Deref, From};
use packable::{bounded::BoundedU8, prefix::BoxedSlicePrefix, Packable};

///
#[derive(Clone, Debug, Eq, PartialEq, Ord, PartialOrd, From, Packable)]
#[cfg_attr(
    feature = "serde1",
    derive(serde::Serialize, serde::Deserialize),
    serde(tag = "type", content = "data")
)]
#[packable(unpack_error = Error)]
#[packable(tag_type = u8, with_error = Error::InvalidFeatureBlockKind)]
pub enum FeatureBlock {
    /// A sender feature block.
    #[packable(tag = SenderFeatureBlock::KIND)]
    Sender(SenderFeatureBlock),
    /// An issuer feature block.
    #[packable(tag = IssuerFeatureBlock::KIND)]
    Issuer(IssuerFeatureBlock),
    /// A metadata feature block.
    #[packable(tag = MetadataFeatureBlock::KIND)]
    Metadata(MetadataFeatureBlock),
    /// A tag feature block.
    #[packable(tag = TagFeatureBlock::KIND)]
    Tag(TagFeatureBlock),
}

impl FeatureBlock {
    /// Return the output kind of an `Output`.
    pub fn kind(&self) -> u8 {
        match self {
            Self::Sender(_) => SenderFeatureBlock::KIND,
            Self::Issuer(_) => IssuerFeatureBlock::KIND,
            Self::Metadata(_) => MetadataFeatureBlock::KIND,
            Self::Tag(_) => TagFeatureBlock::KIND,
        }
    }

    /// Returns the [`FeatureBlockFlags`] for the given [`FeatureBlock`].
    pub fn flag(&self) -> FeatureBlockFlags {
        match self {
            Self::Sender(_) => FeatureBlockFlags::SENDER,
            Self::Issuer(_) => FeatureBlockFlags::ISSUER,
            Self::Metadata(_) => FeatureBlockFlags::METADATA,
            Self::Tag(_) => FeatureBlockFlags::TAG,
        }
    }
}

pub(crate) type FeatureBlockCount = BoundedU8<0, { FeatureBlocks::COUNT_MAX }>;

///
#[derive(Clone, Debug, Eq, PartialEq, Ord, PartialOrd, Deref, Packable)]
#[cfg_attr(feature = "serde1", derive(serde::Serialize, serde::Deserialize))]
#[packable(unpack_error = Error, with = |e| e.unwrap_packable_or_else(|p| Error::InvalidFeatureBlockCount(p.into())))]
pub struct FeatureBlocks(
    #[packable(verify_with = Self::validate_feature_blocks)] BoxedSlicePrefix<FeatureBlock, FeatureBlockCount>,
);

impl TryFrom<Vec<FeatureBlock>> for FeatureBlocks {
    type Error = Error;

    #[inline(always)]
    fn try_from(feature_blocks: Vec<FeatureBlock>) -> Result<Self, Self::Error> {
        Self::new(feature_blocks)
    }
}

impl FeatureBlocks {
    ///
    pub const COUNT_MAX: u8 = 4;

    /// Creates a new `FeatureBlocks`.
    pub fn new(feature_blocks: Vec<FeatureBlock>) -> Result<Self, Error> {
        let mut feature_blocks =
            BoxedSlicePrefix::<FeatureBlock, FeatureBlockCount>::try_from(feature_blocks.into_boxed_slice())
                .map_err(Error::InvalidFeatureBlockCount)?;

        feature_blocks.sort_by_key(FeatureBlock::kind);
        Self::validate_feature_blocks::<true>(&feature_blocks)?;

        Ok(Self(feature_blocks))
    }

    fn validate_feature_blocks<const VERIFY: bool>(feature_blocks: &[FeatureBlock]) -> Result<(), Error> {
        if VERIFY {
            // Sort is obviously fine now but uniqueness still needs to be checked.
            validate_unique_sorted(feature_blocks)
        } else {
            Ok(())
        }
    }

    /// Gets a reference to a feature block from a feature block kind, if found.
    #[inline(always)]
    pub fn get(&self, key: u8) -> Option<&FeatureBlock> {
        self.0
            .binary_search_by_key(&key, FeatureBlock::kind)
            // SAFETY: indexation is fine since the index has been found.
            .map(|index| &self.0[index])
            .ok()
    }

    /// Returns the length of the feature blocks.
    #[inline(always)]
    pub fn len(&self) -> usize {
        self.0.len()
    }

    /// Returns whether the [`FeatureBlocks`] is empty or not.
    #[inline(always)]
    pub fn is_empty(&self) -> bool {
        self.0.is_empty()
    }
}

#[inline]
fn validate_unique_sorted(feature_blocks: &[FeatureBlock]) -> Result<(), Error> {
    if !is_unique_sorted(feature_blocks.iter().map(FeatureBlock::kind)) {
        return Err(Error::FeatureBlocksNotUniqueSorted);
    }

    Ok(())
}

pub(crate) fn validate_allowed_feature_blocks(
    feature_blocks: &FeatureBlocks,
    allowed_feature_blocks: FeatureBlockFlags,
) -> Result<(), Error> {
    for (index, feature_block) in feature_blocks.iter().enumerate() {
        if !allowed_feature_blocks.contains(feature_block.flag()) {
            return Err(Error::UnallowedFeatureBlock {
                index,
                kind: feature_block.kind(),
            });
        }
    }
    Ok(())
}

<<<<<<< HEAD
create_bitflags!(
    /// A bitflags-based representation of the set of active [`FeatureBlock`]s.
    FeatureBlockFlags,
    u16,
    [
        (SENDER, SenderFeatureBlock),
        (ISSUER, IssuerFeatureBlock),
        (DUST_DEPOSIT_RETURN, DustDepositReturnFeatureBlock),
        (TIMELOCK, TimelockFeatureBlock),
        (EXPIRATION, ExpirationFeatureBlock),
        (METADATA, MetadataFeatureBlock),
        (INDEXATION, IndexationFeatureBlock),
    ]
);

#[cfg(test)]
mod test {
    use super::*;

    #[test]
    fn check_length() {
        assert_eq!(
            FeatureBlockFlags::ALL_FLAGS,
            &[
                FeatureBlockFlags::SENDER,
                FeatureBlockFlags::ISSUER,
                FeatureBlockFlags::DUST_DEPOSIT_RETURN,
                FeatureBlockFlags::TIMELOCK,
                FeatureBlockFlags::EXPIRATION,
                FeatureBlockFlags::METADATA,
                FeatureBlockFlags::INDEXATION
            ]
        );
=======
bitflags! {
    /// A bitflags-based representation of the set of active feature blocks.
    pub(crate) struct FeatureBlockFlags: u16 {
        /// Signals the presence of a [`SenderFeatureBlock`].
        const SENDER = 1 << SenderFeatureBlock::KIND;
        /// Signals the presence of a [`IssuerFeatureBlock`].
        const ISSUER = 1 << IssuerFeatureBlock::KIND;
        /// Signals the presence of a [`MetadataFeatureBlock`].
        const METADATA = 1 << MetadataFeatureBlock::KIND;
        /// Signals the presence of a [`TagFeatureBlock`].
        const TAG = 1 << TagFeatureBlock::KIND;
>>>>>>> 59c742b9
    }
}<|MERGE_RESOLUTION|>--- conflicted
+++ resolved
@@ -158,7 +158,6 @@
     Ok(())
 }
 
-<<<<<<< HEAD
 create_bitflags!(
     /// A bitflags-based representation of the set of active [`FeatureBlock`]s.
     FeatureBlockFlags,
@@ -166,11 +165,8 @@
     [
         (SENDER, SenderFeatureBlock),
         (ISSUER, IssuerFeatureBlock),
-        (DUST_DEPOSIT_RETURN, DustDepositReturnFeatureBlock),
-        (TIMELOCK, TimelockFeatureBlock),
-        (EXPIRATION, ExpirationFeatureBlock),
         (METADATA, MetadataFeatureBlock),
-        (INDEXATION, IndexationFeatureBlock),
+        (TAG, TagFeatureBlock),
     ]
 );
 
@@ -185,25 +181,9 @@
             &[
                 FeatureBlockFlags::SENDER,
                 FeatureBlockFlags::ISSUER,
-                FeatureBlockFlags::DUST_DEPOSIT_RETURN,
-                FeatureBlockFlags::TIMELOCK,
-                FeatureBlockFlags::EXPIRATION,
                 FeatureBlockFlags::METADATA,
-                FeatureBlockFlags::INDEXATION
+                FeatureBlockFlags::TAG
             ]
         );
-=======
-bitflags! {
-    /// A bitflags-based representation of the set of active feature blocks.
-    pub(crate) struct FeatureBlockFlags: u16 {
-        /// Signals the presence of a [`SenderFeatureBlock`].
-        const SENDER = 1 << SenderFeatureBlock::KIND;
-        /// Signals the presence of a [`IssuerFeatureBlock`].
-        const ISSUER = 1 << IssuerFeatureBlock::KIND;
-        /// Signals the presence of a [`MetadataFeatureBlock`].
-        const METADATA = 1 << MetadataFeatureBlock::KIND;
-        /// Signals the presence of a [`TagFeatureBlock`].
-        const TAG = 1 << TagFeatureBlock::KIND;
->>>>>>> 59c742b9
     }
 }