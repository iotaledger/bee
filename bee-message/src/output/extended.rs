// Copyright 2021-2022 IOTA Stiftung
// SPDX-License-Identifier: Apache-2.0

use crate::{
    address::Address,
    output::{
        feature_block::{validate_allowed_feature_blocks, FeatureBlock, FeatureBlockFlags, FeatureBlocks},
        unlock_condition::{
            validate_allowed_unlock_conditions, AddressUnlockCondition, UnlockCondition, UnlockConditionFlags,
            UnlockConditions,
        },
        NativeToken, NativeTokens,
    },
    Error,
};

use packable::Packable;

///
#[must_use]
pub struct ExtendedOutputBuilder {
    amount: u64,
    native_tokens: Vec<NativeToken>,
    unlock_conditions: Vec<UnlockCondition>,
    feature_blocks: Vec<FeatureBlock>,
}

impl ExtendedOutputBuilder {
    ///
    #[inline(always)]
    pub fn new(amount: u64) -> Self {
        Self {
            amount,
            native_tokens: Vec::new(),
            unlock_conditions: Vec::new(),
            feature_blocks: Vec::new(),
        }
    }

    ///
    #[inline(always)]
    pub fn add_native_token(mut self, native_token: NativeToken) -> Self {
        self.native_tokens.push(native_token);
        self
    }

    ///
    #[inline(always)]
    pub fn with_native_tokens(mut self, native_tokens: impl IntoIterator<Item = NativeToken>) -> Self {
        self.native_tokens = native_tokens.into_iter().collect();
        self
    }

    ///
    #[inline(always)]
    pub fn add_unlock_condition(mut self, unlock_condition: UnlockCondition) -> Self {
        self.unlock_conditions.push(unlock_condition);
        self
    }

    ///
    #[inline(always)]
    pub fn with_unlock_conditions(mut self, unlock_conditions: impl IntoIterator<Item = UnlockCondition>) -> Self {
        self.unlock_conditions = unlock_conditions.into_iter().collect();
        self
    }

    ///
    #[inline(always)]
    pub fn add_feature_block(mut self, feature_block: FeatureBlock) -> Self {
        self.feature_blocks.push(feature_block);
        self
    }

    ///
    #[inline(always)]
    pub fn with_feature_blocks(mut self, feature_blocks: impl IntoIterator<Item = FeatureBlock>) -> Self {
        self.feature_blocks = feature_blocks.into_iter().collect();
        self
    }

    ///
    pub fn finish(self) -> Result<ExtendedOutput, Error> {
        let unlock_conditions = UnlockConditions::new(self.unlock_conditions)?;

        validate_allowed_unlock_conditions(&unlock_conditions, ExtendedOutput::ALLOWED_UNLOCK_CONDITIONS)?;

        let feature_blocks = FeatureBlocks::new(self.feature_blocks)?;

        validate_allowed_feature_blocks(&feature_blocks, ExtendedOutput::ALLOWED_FEATURE_BLOCKS)?;

        Ok(ExtendedOutput {
            amount: self.amount,
            native_tokens: NativeTokens::new(self.native_tokens)?,
            unlock_conditions,
            feature_blocks,
        })
    }
}

/// Describes an extended output with optional features.
#[derive(Clone, Debug, Eq, PartialEq, Ord, PartialOrd, Packable)]
#[cfg_attr(feature = "serde1", derive(serde::Serialize, serde::Deserialize))]
#[packable(unpack_error = Error)]
pub struct ExtendedOutput {
    // Amount of IOTA tokens held by the output.
    amount: u64,
    // Native tokens held by the output.
    native_tokens: NativeTokens,
    #[packable(verify_with = Self::validate_unlock_conditions)]
    unlock_conditions: UnlockConditions,
    #[packable(verify_with = Self::validate_feature_blocks)]
    feature_blocks: FeatureBlocks,
}

impl ExtendedOutput {
    /// The [`Output`](crate::output::Output) kind of an [`ExtendedOutput`].
    pub const KIND: u8 = 3;

    /// The set of allowed [`UnlockCondition`]s for an [`ExtendedOutput`].
    const ALLOWED_UNLOCK_CONDITIONS: UnlockConditionFlags = UnlockConditionFlags::ADDRESS
        .union(UnlockConditionFlags::DUST_DEPOSIT_RETURN)
        .union(UnlockConditionFlags::TIMELOCK)
        .union(UnlockConditionFlags::EXPIRATION);
    /// The set of allowed [`FeatureBlock`]s for an [`ExtendedOutput`].
<<<<<<< HEAD
    pub const ALLOWED_FEATURE_BLOCKS: FeatureBlockFlags = FeatureBlockFlags::SENDER
        .union(FeatureBlockFlags::DUST_DEPOSIT_RETURN)
        .union(FeatureBlockFlags::TIMELOCK)
        .union(FeatureBlockFlags::EXPIRATION)
=======
    const ALLOWED_FEATURE_BLOCKS: FeatureBlockFlags = FeatureBlockFlags::SENDER
>>>>>>> 59c742b9
        .union(FeatureBlockFlags::METADATA)
        .union(FeatureBlockFlags::TAG);

    fn validate_unlock_conditions<const VERIFY: bool>(unlock_conditions: &UnlockConditions) -> Result<(), Error> {
        if VERIFY {
            validate_allowed_unlock_conditions(unlock_conditions, ExtendedOutput::ALLOWED_UNLOCK_CONDITIONS)
        } else {
            Ok(())
        }
    }

    fn validate_feature_blocks<const VERIFY: bool>(blocks: &FeatureBlocks) -> Result<(), Error> {
        if VERIFY {
            validate_allowed_feature_blocks(blocks, ExtendedOutput::ALLOWED_FEATURE_BLOCKS)
        } else {
            Ok(())
        }
    }

    /// Creates a new [`ExtendedOutput`].
    #[inline(always)]
    pub fn new(amount: u64) -> Self {
        // SAFETY: this can't fail as this is a default builder.
        ExtendedOutputBuilder::new(amount).finish().unwrap()
    }

    /// Creates a new [`ExtendedOutputBuilder`].
    #[inline(always)]
    pub fn build(amount: u64) -> ExtendedOutputBuilder {
        ExtendedOutputBuilder::new(amount)
    }

    ///
    #[inline(always)]
    pub fn address(&self) -> &Address {
        // An ExtendedOutput must have a AddressUnlockCondition.
        if let UnlockCondition::Address(address) = self.unlock_conditions.get(AddressUnlockCondition::KIND).unwrap() {
            address.address()
        } else {
            unreachable!();
        }
    }

    ///
    #[inline(always)]
    pub fn amount(&self) -> u64 {
        self.amount
    }

    ///
    #[inline(always)]
    pub fn native_tokens(&self) -> &[NativeToken] {
        &self.native_tokens
    }

    ///
    #[inline(always)]
    pub fn unlock_conditions(&self) -> &[UnlockCondition] {
        &self.unlock_conditions
    }

    ///
    #[inline(always)]
    pub fn feature_blocks(&self) -> &[FeatureBlock] {
        &self.feature_blocks
    }
}<|MERGE_RESOLUTION|>--- conflicted
+++ resolved
@@ -123,14 +123,7 @@
         .union(UnlockConditionFlags::TIMELOCK)
         .union(UnlockConditionFlags::EXPIRATION);
     /// The set of allowed [`FeatureBlock`]s for an [`ExtendedOutput`].
-<<<<<<< HEAD
-    pub const ALLOWED_FEATURE_BLOCKS: FeatureBlockFlags = FeatureBlockFlags::SENDER
-        .union(FeatureBlockFlags::DUST_DEPOSIT_RETURN)
-        .union(FeatureBlockFlags::TIMELOCK)
-        .union(FeatureBlockFlags::EXPIRATION)
-=======
     const ALLOWED_FEATURE_BLOCKS: FeatureBlockFlags = FeatureBlockFlags::SENDER
->>>>>>> 59c742b9
         .union(FeatureBlockFlags::METADATA)
         .union(FeatureBlockFlags::TAG);
 
