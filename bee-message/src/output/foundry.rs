--- conflicted
+++ resolved
@@ -315,7 +315,6 @@
             .unwrap()
     }
 
-<<<<<<< HEAD
     /// Returns the [`FoundryId`] of the [`FoundryOutput`].
     pub fn id(&self) -> FoundryId {
         FoundryId::build(self.alias_address(), self.serial_number, self.token_scheme)
@@ -330,6 +329,12 @@
     #[inline(always)]
     pub fn chain_id(&self) -> ChainId {
         ChainId::Foundry(self.id())
+    }
+
+    ///
+    #[inline(always)]
+    pub fn circulating_supply(&self) -> U256 {
+        self.minted_tokens - self.melted_tokens
     }
 
     ///
@@ -380,12 +385,6 @@
 
     fn destruction(_current_state: &Self, _context: &ValidationContext) -> Result<(), StateTransitionError> {
         Ok(())
-=======
-    ///
-    #[inline(always)]
-    pub fn circulating_supply(&self) -> U256 {
-        self.minted_tokens - self.melted_tokens
->>>>>>> 6ec79335
     }
 }
 
