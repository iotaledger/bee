// Copyright 2020 IOTA Stiftung
// SPDX-License-Identifier: Apache-2.0

use core::fmt;

#[derive(Debug)]
pub enum Error {
    Io(std::io::Error),
    InvalidAmount(u64),
    InvalidDustAllowanceAmount(u64),
    InvalidTreasuryAmount(u64),
    InvalidMigratedFundsEntryAmount(u64),
    InvalidInputOutputCount(usize),
    InvalidUnlockBlockCount(usize),
    InvalidInputOutputIndex(u16),
    InvalidReferenceIndex(u16),
    InvalidInputKind(u8),
    InvalidOutputKind(u8),
    InvalidEssenceKind(u8),
    InvalidPayloadKind(u32),
    InvalidAddressKind(u8),
    InvalidSignatureKind(u8),
    InvalidUnlockBlockKind(u8),
    InvalidAccumulatedOutput(u128),
    InputUnlockBlockCountMismatch(usize, usize),
    InvalidParentsCount(usize),
    DuplicateError,
    InvalidAddress,
    InvalidSignature,
    MissingField(&'static str),
    InvalidAnnouncedLength(usize, usize),
    InvalidHexadecimalChar(String),
    InvalidHexadecimalLength(usize, usize),
    InvalidIndexationLength(usize),
    InvalidMessageLength(usize),
    InvalidReceiptFundsCount(usize),
    MilestonePublicKeysNotUniqueSorted,
    MilestoneNoPublicKey,
    MilestoneNoSignature,
    MilestonePublicKeysSignaturesCountMismatch(usize, usize),
    InvalidUnlockBlockReference(usize),
    DuplicateSignature(usize),
<<<<<<< HEAD
    TransactionInputsNotSorted,
    TransactionOutputsNotSorted,
=======
    RemainingBytesAfterMessage,
>>>>>>> 0c7b6239
}

impl std::error::Error for Error {}

impl fmt::Display for Error {
    fn fmt(&self, f: &mut fmt::Formatter<'_>) -> fmt::Result {
        match self {
            Error::Io(e) => write!(f, "I/O error happened: {}.", e),
            Error::InvalidAmount(amount) => write!(f, "Invalid amount: {}.", amount),
            Error::InvalidDustAllowanceAmount(amount) => write!(f, "Invalid dust allowance amount: {}.", amount),
            Error::InvalidTreasuryAmount(amount) => write!(f, "Invalid treasury amount: {}.", amount),
            Error::InvalidMigratedFundsEntryAmount(amount) => {
                write!(f, "Invalid migrated funds entry amount: {}.", amount)
            }
            Error::InvalidInputOutputCount(count) => write!(f, "Invalid input or output count: {}.", count),
            Error::InvalidUnlockBlockCount(count) => write!(f, "Invalid unlock block count: {}.", count),
            Error::InvalidInputOutputIndex(index) => write!(f, "Invalid input or output index: {}.", index),
            Error::InvalidReferenceIndex(index) => write!(f, "Invalid reference index: {}.", index),
            Error::InvalidInputKind(k) => write!(f, "Invalid input kind: {}.", k),
            Error::InvalidOutputKind(k) => write!(f, "Invalid output kind: {}.", k),
            Error::InvalidEssenceKind(k) => write!(f, "Invalid essence kind: {}.", k),
            Error::InvalidPayloadKind(k) => write!(f, "Invalid payload kind: {}.", k),
            Error::InvalidAddressKind(k) => write!(f, "Invalid address kind: {}.", k),
            Error::InvalidSignatureKind(k) => write!(f, "Invalid signature kind: {}.", k),
            Error::InvalidUnlockBlockKind(k) => write!(f, "Invalid unlock block kind: {}.", k),
            Error::InvalidAccumulatedOutput(value) => write!(f, "Invalid accumulated output balance: {}.", value),
            Error::InputUnlockBlockCountMismatch(input, block) => {
                write!(
                    f,
                    "Input count and unlock block count mismatch: {} != {}.",
                    input, block
                )
            }
            Error::InvalidParentsCount(count) => {
                write!(f, "Invalid parents count: {}.", count)
            }
            Error::DuplicateError => write!(f, "The object in the set must be unique."),
            Error::InvalidAddress => write!(f, "Invalid address provided."),
            Error::InvalidSignature => write!(f, "Invalid signature provided."),
            Error::MissingField(s) => write!(f, "Missing required field: {}.", s),
            Error::InvalidAnnouncedLength(expected, actual) => {
                write!(f, "Invalid announced length: {}, {}.", expected, actual)
            }
            Error::InvalidHexadecimalChar(hex) => write!(f, "Invalid hexadecimal character: {}.", hex),
            Error::InvalidHexadecimalLength(expected, actual) => {
                write!(f, "Invalid hexadecimal length: expected {} got {}.", expected, actual)
            }
            Error::InvalidIndexationLength(length) => write!(f, "Invalid indexation index or data length {}.", length),
            Error::InvalidMessageLength(length) => write!(f, "Invalid message length {}.", length),
            Error::InvalidReceiptFundsCount(count) => write!(f, "Invalid receipt funds count: {}.", count),
            Error::MilestonePublicKeysNotUniqueSorted => {
                write!(f, "Milestone public keys are not unique and/or sorted.")
            }
            Error::MilestoneNoPublicKey => {
                write!(f, "No public key in milestone.")
            }
            Error::MilestoneNoSignature => {
                write!(f, "No signature in milestone.")
            }
            Error::MilestonePublicKeysSignaturesCountMismatch(kcount, scount) => {
                write!(
                    f,
                    "Milestone public keys and signatures count mismatch: {0} != {1}.",
                    kcount, scount
                )
            }
            Error::InvalidUnlockBlockReference(index) => {
                write!(f, "Invalid unlock block reference: {0}", index)
            }
            Error::DuplicateSignature(index) => {
                write!(f, "Duplicate signature at index: {0}", index)
            }
<<<<<<< HEAD
            Error::TransactionInputsNotSorted => { write!(f, "Transaction inputs are not sorted.") }
            Error::TransactionOutputsNotSorted => { write!(f, "Transaction outputs are not sorted.") }
=======
            Error::RemainingBytesAfterMessage => {
                write!(f, "Remaining bytes after message.")
            }
>>>>>>> 0c7b6239
        }
    }
}

impl From<std::io::Error> for Error {
    fn from(error: std::io::Error) -> Self {
        Error::Io(error)
    }
}<|MERGE_RESOLUTION|>--- conflicted
+++ resolved
@@ -40,12 +40,9 @@
     MilestonePublicKeysSignaturesCountMismatch(usize, usize),
     InvalidUnlockBlockReference(usize),
     DuplicateSignature(usize),
-<<<<<<< HEAD
     TransactionInputsNotSorted,
     TransactionOutputsNotSorted,
-=======
     RemainingBytesAfterMessage,
->>>>>>> 0c7b6239
 }
 
 impl std::error::Error for Error {}
@@ -118,14 +115,11 @@
             Error::DuplicateSignature(index) => {
                 write!(f, "Duplicate signature at index: {0}", index)
             }
-<<<<<<< HEAD
             Error::TransactionInputsNotSorted => { write!(f, "Transaction inputs are not sorted.") }
             Error::TransactionOutputsNotSorted => { write!(f, "Transaction outputs are not sorted.") }
-=======
             Error::RemainingBytesAfterMessage => {
                 write!(f, "Remaining bytes after message.")
             }
->>>>>>> 0c7b6239
         }
     }
 }
