--- conflicted
+++ resolved
@@ -34,8 +34,6 @@
         MilestonePayload::new(
             MilestonePayloadEssence::new(
                 MilestoneIndex(0),
-<<<<<<< HEAD
-=======
                 0,
                 rand_parents(),
                 [0; MILESTONE_MERKLE_PROOF_LENGTH],
@@ -55,7 +53,6 @@
         MilestonePayload::new(
             MilestonePayloadEssence::new(
                 MilestoneIndex(0),
->>>>>>> e454e721
                 0,
                 rand_parents(),
                 [0; MILESTONE_MERKLE_PROOF_LENGTH],
