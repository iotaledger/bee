--- conflicted
+++ resolved
@@ -11,7 +11,6 @@
 homepage = "https://www.iota.org"
 
 [dependencies]
-<<<<<<< HEAD
 bee-autopeering = { git = "https://github.com/alex6323/bee.git", branch = "cpt2-autopeering", default-features = false }
 bee-common = { git = "https://github.com/alex6323/bee.git", branch = "cpt2-autopeering", default-features = false, optional = true }
 bee-crypto = { git = "https://github.com/alex6323/bee.git", branch = "cpt2-autopeering", default-features = false, optional = true }
@@ -22,18 +21,7 @@
 bee-runtime = { git = "https://github.com/alex6323/bee.git", branch = "cpt2-autopeering", default-features = false, optional = true }
 bee-storage = { git = "https://github.com/alex6323/bee.git", branch = "cpt2-autopeering", default-features = false, optional = true }
 bee-tangle = { git = "https://github.com/alex6323/bee.git", branch = "cpt2-autopeering", default-features = false, optional = true }
-bee-ternary = { git = "https://github.com/alex6323/bee.git", branch = "cpt2-autopeering", default-features = false, optional = true }
-=======
-bee-common = { git = "https://github.com/iotaledger/bee.git", branch = "dev", default-features = false, optional = true }
-bee-ledger = { git = "https://github.com/iotaledger/bee.git", branch = "dev", default-features = false, features = [ "workers" ], optional = true }
-bee-message = { git = "https://github.com/iotaledger/bee.git", branch = "dev", default-features = false, features = [ "serde" ] }
-bee-network = { git = "https://github.com/iotaledger/bee.git", branch = "dev", default-features = false }
-bee-pow = { git = "https://github.com/iotaledger/bee.git", branch = "dev", default-features = false }
-bee-runtime = { git = "https://github.com/iotaledger/bee.git", branch = "dev", default-features = false, optional = true }
-bee-storage = { git = "https://github.com/iotaledger/bee.git", branch = "dev", default-features = false, optional = true }
-bee-tangle = { git = "https://github.com/iotaledger/bee.git", branch = "dev", default-features = false, optional = true }
 bee-ternary = { version = "0.5.2", default-features = false, optional = true }
->>>>>>> d0696d52
 
 async-channel = { version = "1.6.1", default-features = false, optional = true }
 async-priority-queue = { version = "0.1.1", default-features = false, optional = true }
@@ -57,6 +45,7 @@
 [features]
 workers = [
   "bee-common",
+  "bee-crypto",
   "bee-ledger",
   "bee-gossip/full",
   "bee-runtime",
