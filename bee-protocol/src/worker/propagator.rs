// Copyright 2020 IOTA Stiftung
// SPDX-License-Identifier: Apache-2.0

use crate::{
    event::MessageSolidified,
    storage::StorageBackend,
    worker::{MilestoneSolidifierWorker, MilestoneSolidifierWorkerEvent},
};

use bee_message::{milestone::MilestoneIndex, MessageId};
use bee_runtime::{node::Node, shutdown_stream::ShutdownStream, worker::Worker};
use bee_tangle::{metadata::IndexId, MsTangle, TangleWorker};

use async_trait::async_trait;
use futures::{future::FutureExt, stream::StreamExt};
use log::{debug, error, info};
use tokio::sync::mpsc;
use tokio_stream::wrappers::UnboundedReceiverStream;

use std::{
    any::TypeId,
    cmp::{max, min},
    convert::Infallible,
};

#[derive(Debug)]
pub(crate) struct PropagatorWorkerEvent(pub(crate) MessageId);

pub(crate) struct PropagatorWorker {
    pub(crate) tx: mpsc::UnboundedSender<PropagatorWorkerEvent>,
}

async fn propagate<B: StorageBackend>(
    message_id: MessageId,
    tangle: &MsTangle<B>,
    tip_tx: &async_channel::Sender<(MessageId, MessageId, MessageId, Option<MilestoneIndex>)>,
) {
    let mut children = vec![message_id];

    while let Some(ref message_id) = children.pop() {
        // Skip messages that are already solid.
        if tangle.is_solid_message(message_id).await {
            continue;
        }

        // TODO Copying parents to avoid double locking, will be refactored.
        if let Some((parent1, parent2)) = tangle
            .get(&message_id)
            .await
            .map(|message| (*message.parent1(), *message.parent2()))
        {
            // If either of the parents is not yet solid, we do not propagate their current state.
            if !tangle.is_solid_message(&parent1).await || !tangle.is_solid_message(&parent2).await {
                continue;
            }

<<<<<<< HEAD
            // Note: There are two types of solidity carriers:
            // * solid messages (with available history)
            // * solid entry points / sep (with verified history)
            // Because we know both parents are solid, we also know that they have set OTRSI/YTRSI values, hence
            // we can simply unwrap. We also try to minimise unnecessary Tangle API calls if - for example - the
            // parent in question turns out to be a SEP.

            // Determine OTRSI/YTRSI of parent1
            let (parent1_otrsi, parent1_ytrsi) = match tangle.get_solid_entry_point_index(&parent1) {
                Some(parent1_sepi) => (IndexId(parent1_sepi, parent1), IndexId(parent1_sepi, parent1)),
                None => match tangle.get_metadata(&parent1).await {
                    Some(parent1_md) => (parent1_md.otrsi().unwrap(), parent1_md.ytrsi().unwrap()),
                    None => continue,
                },
            };

            // Determine OTRSI/YTRSI of parent2
            let (parent2_otrsi, parent2_ytrsi) = match tangle.get_solid_entry_point_index(&parent2) {
                Some(parent2_sepi) => (IndexId(parent2_sepi, parent2), IndexId(parent2_sepi, parent2)),
                None => match tangle.get_metadata(&parent2).await {
                    Some(parent2_md) => (parent2_md.otrsi().unwrap(), parent2_md.ytrsi().unwrap()),
                    None => continue,
                },
            };

            // Derive child OTRSI/YTRSI from its parents.
            // Note: The child inherits oldest (lowest) otrsi and the newest (highest) ytrsi from its parents.
            let child_otrsi = min(parent1_otrsi, parent2_otrsi);
            let child_ytrsi = max(parent1_ytrsi, parent2_ytrsi);

            let ms_index_maybe = tangle
=======
            // get OTRSI/YTRSI from parents
            let p1sepi = tangle.get_solid_entry_point_index(&parent1).await;
            let p2sepi = tangle.get_solid_entry_point_index(&parent2).await;
            let p1m = tangle.get_metadata(&parent1).await;
            let p2m = tangle.get_metadata(&parent2).await;
            let parent1_otsri = p1sepi.or_else(|| p1m?.otrsi());
            let parent2_otsri = p2sepi.or_else(|| p2m?.otrsi());
            let parent1_ytrsi = p1sepi.or_else(|| p1m?.ytrsi());
            let parent2_ytrsi = p2sepi.or_else(|| p2m?.ytrsi());

            // get best OTRSI/YTRSI from parents
            // unwrap() is safe because parents are solid which implies that OTRSI/YTRSI values are
            // available.
            let new_otrsi = min(parent1_otsri.unwrap(), parent2_otsri.unwrap());
            let new_ytrsi = max(parent1_ytrsi.unwrap(), parent2_ytrsi.unwrap());

            let index = tangle
>>>>>>> 7f3f01f4
                .update_metadata(&message_id, |metadata| {
                    // The child inherits the solid property from its parents.
                    metadata.set_solid();

                    if metadata.flags().is_milestone() {
                        metadata.milestone_index()
                    } else {
                        metadata.set_otrsi(child_otrsi);
                        metadata.set_ytrsi(child_ytrsi);
                        None
                    }
                })
                .await
                .expect("Failed to fetch metadata.");

            // Try to propagate as far as possible into the future.
            if let Some(msg_children) = tangle.get_children(&message_id).await {
                for child in msg_children {
                    children.push(child);
                }
            }

            // Send child to the tip pool.
            let _ = tip_tx.send((*message_id, parent1, parent2, ms_index_maybe)).await;
        }
    }
}

#[async_trait]
impl<N: Node> Worker<N> for PropagatorWorker
where
    N::Backend: StorageBackend,
{
    type Config = ();
    type Error = Infallible;

    fn dependencies() -> &'static [TypeId] {
        vec![TypeId::of::<TangleWorker>(), TypeId::of::<MilestoneSolidifierWorker>()].leak()
    }

    async fn start(node: &mut N, _config: Self::Config) -> Result<Self, Self::Error> {
        let (tx, rx) = mpsc::unbounded_channel();
        let milestone_solidifier = node.worker::<MilestoneSolidifierWorker>().unwrap().tx.clone();

        let tangle = node.resource::<MsTangle<N::Backend>>();
        let bus = node.bus();

        node.spawn::<Self, _, _>(|shutdown| async move {
            info!("Running.");

            let (tip_tx, tip_rx) = async_channel::unbounded();

            tokio::task::spawn({
                let tangle = tangle.clone();

                async move {
                    while let Ok((message_id, parent1, parent2, index)) = tip_rx.recv().await {
                        bus.dispatch(MessageSolidified(message_id));
                        tangle.insert_tip(message_id, parent1, parent2).await;

                        if let Some(index) = index {
                            if let Err(e) = milestone_solidifier.send(MilestoneSolidifierWorkerEvent(index)) {
                                error!("Sending solidification event failed: {}.", e);
                            }
                        }
                    }
                }
            });

            let mut receiver = ShutdownStream::new(shutdown, UnboundedReceiverStream::new(rx));

            while let Some(PropagatorWorkerEvent(message_id)) = receiver.next().await {
                propagate(message_id, &tangle, &tip_tx).await;
            }

            // Before the worker completely stops, the receiver needs to be drained for statuses to be propagated.
            // Otherwise, information would be lost and not easily recoverable.

            let (_, mut receiver) = receiver.split();
            let mut count: usize = 0;

            while let Some(Some(PropagatorWorkerEvent(message_id))) = receiver.next().now_or_never() {
                propagate(message_id, &tangle, &tip_tx).await;
                count += 1;
            }

            debug!("Drained {} messages.", count);

            info!("Stopped.");
        });

        Ok(Self { tx })
    }
}<|MERGE_RESOLUTION|>--- conflicted
+++ resolved
@@ -54,7 +54,6 @@
                 continue;
             }
 
-<<<<<<< HEAD
             // Note: There are two types of solidity carriers:
             // * solid messages (with available history)
             // * solid entry points / sep (with verified history)
@@ -63,7 +62,7 @@
             // parent in question turns out to be a SEP.
 
             // Determine OTRSI/YTRSI of parent1
-            let (parent1_otrsi, parent1_ytrsi) = match tangle.get_solid_entry_point_index(&parent1) {
+            let (parent1_otrsi, parent1_ytrsi) = match tangle.get_solid_entry_point_index(&parent1).await {
                 Some(parent1_sepi) => (IndexId(parent1_sepi, parent1), IndexId(parent1_sepi, parent1)),
                 None => match tangle.get_metadata(&parent1).await {
                     Some(parent1_md) => (parent1_md.otrsi().unwrap(), parent1_md.ytrsi().unwrap()),
@@ -72,7 +71,7 @@
             };
 
             // Determine OTRSI/YTRSI of parent2
-            let (parent2_otrsi, parent2_ytrsi) = match tangle.get_solid_entry_point_index(&parent2) {
+            let (parent2_otrsi, parent2_ytrsi) = match tangle.get_solid_entry_point_index(&parent2).await {
                 Some(parent2_sepi) => (IndexId(parent2_sepi, parent2), IndexId(parent2_sepi, parent2)),
                 None => match tangle.get_metadata(&parent2).await {
                     Some(parent2_md) => (parent2_md.otrsi().unwrap(), parent2_md.ytrsi().unwrap()),
@@ -86,25 +85,6 @@
             let child_ytrsi = max(parent1_ytrsi, parent2_ytrsi);
 
             let ms_index_maybe = tangle
-=======
-            // get OTRSI/YTRSI from parents
-            let p1sepi = tangle.get_solid_entry_point_index(&parent1).await;
-            let p2sepi = tangle.get_solid_entry_point_index(&parent2).await;
-            let p1m = tangle.get_metadata(&parent1).await;
-            let p2m = tangle.get_metadata(&parent2).await;
-            let parent1_otsri = p1sepi.or_else(|| p1m?.otrsi());
-            let parent2_otsri = p2sepi.or_else(|| p2m?.otrsi());
-            let parent1_ytrsi = p1sepi.or_else(|| p1m?.ytrsi());
-            let parent2_ytrsi = p2sepi.or_else(|| p2m?.ytrsi());
-
-            // get best OTRSI/YTRSI from parents
-            // unwrap() is safe because parents are solid which implies that OTRSI/YTRSI values are
-            // available.
-            let new_otrsi = min(parent1_otsri.unwrap(), parent2_otsri.unwrap());
-            let new_ytrsi = max(parent1_ytrsi.unwrap(), parent2_ytrsi.unwrap());
-
-            let index = tangle
->>>>>>> 7f3f01f4
                 .update_metadata(&message_id, |metadata| {
                     // The child inherits the solid property from its parents.
                     metadata.set_solid();
