// Copyright 2020-2022 IOTA Stiftung
// SPDX-License-Identifier: Apache-2.0

use std::{
    any::TypeId,
    collections::HashMap,
    convert::Infallible,
    time::{Duration, Instant},
};

use async_trait::async_trait;
use bee_gossip::PeerId;
use bee_message::milestone::MilestoneIndex;
use bee_runtime::{node::Node, shutdown_stream::ShutdownStream, worker::Worker};
use bee_tangle::{Tangle, TangleWorker};
use futures::StreamExt;
use fxhash::FxBuildHasher;
use log::{debug, info, warn};
use parking_lot::RwLock;
use tokio::{sync::mpsc, time::interval};
use tokio_stream::wrappers::{IntervalStream, UnboundedReceiverStream};

use crate::{
    types::metrics::NodeMetrics,
    workers::{
        packets::MilestoneRequestPacket, peer::PeerManager, sender::Sender, storage::StorageBackend, MetricsWorker,
        PeerManagerResWorker,
    },
};

const RETRY_INTERVAL: Duration = Duration::from_millis(2500);

<<<<<<< HEAD
#[cfg_attr(feature = "trace", trace_tools::observe)]
pub(crate) async fn request_milestone<B: StorageBackend>(
=======
pub(crate) fn request_milestone<B: StorageBackend>(
>>>>>>> e776d773
    tangle: &Tangle<B>,
    milestone_requester: &mpsc::UnboundedSender<MilestoneRequesterWorkerEvent>,
    requested_milestones: &RequestedMilestones,
    index: MilestoneIndex,
    to: Option<PeerId>,
) {
    if !requested_milestones.contains(&index) && !tangle.contains_milestone(index) {
        if let Err(e) = milestone_requester.send(MilestoneRequesterWorkerEvent(index, to)) {
            warn!("Requesting milestone failed: {}.", e);
        }
    }
}

<<<<<<< HEAD
#[cfg_attr(feature = "trace", trace_tools::observe)]
pub(crate) async fn request_latest_milestone<B: StorageBackend>(
=======
pub(crate) fn request_latest_milestone<B: StorageBackend>(
>>>>>>> e776d773
    tangle: &Tangle<B>,
    milestone_requester: &mpsc::UnboundedSender<MilestoneRequesterWorkerEvent>,
    requested_milestones: &RequestedMilestones,
    to: Option<PeerId>,
) {
    request_milestone(tangle, milestone_requester, requested_milestones, MilestoneIndex(0), to)
}

#[derive(Default)]
pub struct RequestedMilestones(RwLock<HashMap<MilestoneIndex, Instant, FxBuildHasher>>);

#[allow(clippy::len_without_is_empty)]
impl RequestedMilestones {
    pub fn contains(&self, index: &MilestoneIndex) -> bool {
        self.0.read().contains_key(index)
    }

    pub(crate) fn insert(&self, index: MilestoneIndex) {
        let now = Instant::now();
        self.0.write().insert(index, now);
    }

    pub fn len(&self) -> usize {
        self.0.read().len()
    }

    pub fn is_empty(&self) -> bool {
        self.0.read().is_empty()
    }

    pub(crate) fn remove(&self, index: &MilestoneIndex) -> Option<Instant> {
        self.0.write().remove(index)
    }
}

pub(crate) struct MilestoneRequesterWorkerEvent(pub(crate) MilestoneIndex, pub(crate) Option<PeerId>);

pub(crate) struct MilestoneRequesterWorker {
    pub(crate) tx: mpsc::UnboundedSender<MilestoneRequesterWorkerEvent>,
}

<<<<<<< HEAD
#[cfg_attr(feature = "trace", trace_tools::observe)]
async fn process_request(
=======
fn process_request(
>>>>>>> e776d773
    index: MilestoneIndex,
    peer_id: Option<PeerId>,
    peer_manager: &PeerManager,
    metrics: &NodeMetrics,
    requested_milestones: &RequestedMilestones,
) {
    if requested_milestones.contains(&index) {
        return;
    }

    if peer_manager.is_empty() {
        return;
    }

    if index.0 != 0 {
        requested_milestones.insert(index);
    }

    process_request_unchecked(index, peer_id, peer_manager, metrics);
}

#[cfg_attr(feature = "trace", trace_tools::observe)]
fn process_request_unchecked(
    index: MilestoneIndex,
    peer_id: Option<PeerId>,
    peer_manager: &PeerManager,
    metrics: &NodeMetrics,
) {
    let milestone_request = MilestoneRequestPacket::new(*index);

    match peer_id {
        Some(peer_id) => {
            Sender::<MilestoneRequestPacket>::send(&milestone_request, &peer_id, peer_manager, metrics);
        }
        None => {
            if let Some(peer_id) = peer_manager.fair_find(|peer| peer.maybe_has_data(index)) {
                Sender::<MilestoneRequestPacket>::send(&milestone_request, &peer_id, peer_manager, metrics);
            }
        }
    }
}

<<<<<<< HEAD
#[cfg_attr(feature = "trace", trace_tools::observe)]
async fn retry_requests<B: StorageBackend>(
=======
fn retry_requests<B: StorageBackend>(
>>>>>>> e776d773
    requested_milestones: &RequestedMilestones,
    peer_manager: &PeerManager,
    metrics: &NodeMetrics,
    tangle: &Tangle<B>,
) {
    if peer_manager.is_empty() {
        return;
    }

    let now = Instant::now();
    let mut retry_counts: usize = 0;
    let mut to_retry = Vec::with_capacity(1024);

    // TODO this needs abstraction
    for (index, instant) in requested_milestones.0.read().iter() {
        if now
            .checked_duration_since(*instant)
            .map_or(false, |d| d > RETRY_INTERVAL)
        {
            to_retry.push(*index);
            retry_counts += 1;
        };
    }

    for index in to_retry {
        if tangle.contains_milestone(index) {
            requested_milestones.remove(&index);
        } else {
            process_request_unchecked(index, None, peer_manager, metrics);
        }
    }

    if retry_counts > 0 {
        debug!("Retried {} milestones.", retry_counts);
    }
}

#[async_trait]
impl<N: Node> Worker<N> for MilestoneRequesterWorker
where
    N::Backend: StorageBackend,
{
    type Config = ();
    type Error = Infallible;

    fn dependencies() -> &'static [TypeId] {
        vec![
            TypeId::of::<TangleWorker>(),
            TypeId::of::<PeerManagerResWorker>(),
            TypeId::of::<MetricsWorker>(),
        ]
        .leak()
    }

    #[cfg_attr(feature = "trace", trace_tools::observe)]
    async fn start(node: &mut N, _config: Self::Config) -> Result<Self, Self::Error> {
        let (tx, rx) = mpsc::unbounded_channel();

        let requested_milestones: RequestedMilestones = Default::default();
        node.register_resource(requested_milestones);

        let tangle = node.resource::<Tangle<N::Backend>>();
        let requested_milestones = node.resource::<RequestedMilestones>();
        let peer_manager = node.resource::<PeerManager>();
        let metrics = node.resource::<NodeMetrics>();

        node.spawn::<Self, _, _>(|shutdown| async move {
            info!("Requester running.");

            let mut receiver = ShutdownStream::new(shutdown, UnboundedReceiverStream::new(rx));

            while let Some(MilestoneRequesterWorkerEvent(index, peer_id)) = receiver.next().await {
                if !tangle.contains_milestone(index) {
                    debug!("Requesting milestone {}.", *index);
                    process_request(index, peer_id, &peer_manager, &metrics, &requested_milestones);
                }
            }

            info!("Requester stopped.");
        });

        let tangle = node.resource::<Tangle<N::Backend>>();
        let requested_milestones = node.resource::<RequestedMilestones>();
        let peer_manager = node.resource::<PeerManager>();
        let metrics = node.resource::<NodeMetrics>();

        node.spawn::<Self, _, _>(|shutdown| async move {
            info!("Retryer running.");

            let mut ticker = ShutdownStream::new(shutdown, IntervalStream::new(interval(RETRY_INTERVAL)));

            while ticker.next().await.is_some() {
                retry_requests(&requested_milestones, &peer_manager, &metrics, &tangle);
            }

            info!("Retryer stopped.");
        });

        Ok(Self { tx })
    }
}<|MERGE_RESOLUTION|>--- conflicted
+++ resolved
@@ -30,12 +30,8 @@
 
 const RETRY_INTERVAL: Duration = Duration::from_millis(2500);
 
-<<<<<<< HEAD
-#[cfg_attr(feature = "trace", trace_tools::observe)]
-pub(crate) async fn request_milestone<B: StorageBackend>(
-=======
+#[cfg_attr(feature = "trace", trace_tools::observe)]
 pub(crate) fn request_milestone<B: StorageBackend>(
->>>>>>> e776d773
     tangle: &Tangle<B>,
     milestone_requester: &mpsc::UnboundedSender<MilestoneRequesterWorkerEvent>,
     requested_milestones: &RequestedMilestones,
@@ -49,12 +45,8 @@
     }
 }
 
-<<<<<<< HEAD
-#[cfg_attr(feature = "trace", trace_tools::observe)]
-pub(crate) async fn request_latest_milestone<B: StorageBackend>(
-=======
+#[cfg_attr(feature = "trace", trace_tools::observe)]
 pub(crate) fn request_latest_milestone<B: StorageBackend>(
->>>>>>> e776d773
     tangle: &Tangle<B>,
     milestone_requester: &mpsc::UnboundedSender<MilestoneRequesterWorkerEvent>,
     requested_milestones: &RequestedMilestones,
@@ -96,12 +88,8 @@
     pub(crate) tx: mpsc::UnboundedSender<MilestoneRequesterWorkerEvent>,
 }
 
-<<<<<<< HEAD
-#[cfg_attr(feature = "trace", trace_tools::observe)]
-async fn process_request(
-=======
+#[cfg_attr(feature = "trace", trace_tools::observe)]
 fn process_request(
->>>>>>> e776d773
     index: MilestoneIndex,
     peer_id: Option<PeerId>,
     peer_manager: &PeerManager,
@@ -144,12 +132,8 @@
     }
 }
 
-<<<<<<< HEAD
-#[cfg_attr(feature = "trace", trace_tools::observe)]
-async fn retry_requests<B: StorageBackend>(
-=======
+#[cfg_attr(feature = "trace", trace_tools::observe)]
 fn retry_requests<B: StorageBackend>(
->>>>>>> e776d773
     requested_milestones: &RequestedMilestones,
     peer_manager: &PeerManager,
     metrics: &NodeMetrics,
