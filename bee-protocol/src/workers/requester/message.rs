// Copyright 2020-2022 IOTA Stiftung
// SPDX-License-Identifier: Apache-2.0

use std::{
    any::TypeId,
    cmp::{Ord, Ordering, PartialOrd},
    collections::HashMap,
    convert::Infallible,
    sync::Arc,
    time::{Duration, Instant},
};

use async_priority_queue::PriorityQueue;
use async_trait::async_trait;
use bee_message::{milestone::MilestoneIndex, MessageId};
use bee_runtime::{node::Node, shutdown_stream::ShutdownStream, worker::Worker};
use bee_tangle::{Tangle, TangleWorker};
use futures::StreamExt;
use fxhash::FxBuildHasher;
use log::{debug, info, trace};
use parking_lot::RwLock;
use tokio::time::interval;
use tokio_stream::wrappers::IntervalStream;

use crate::{
    types::metrics::NodeMetrics,
    workers::{
        packets::MessageRequestPacket, peer::PeerManager, sender::Sender, storage::StorageBackend, MetricsWorker,
        PeerManagerResWorker,
    },
};

const RETRY_INTERVAL: Duration = Duration::from_millis(2500);

#[cfg_attr(feature = "trace", trace_tools::observe)]
pub async fn request_message<B: StorageBackend>(
    tangle: &Tangle<B>,
    message_requester: &MessageRequesterWorker,
    requested_messages: &RequestedMessages,
    message_id: MessageId,
    index: MilestoneIndex,
) {
    if !tangle.contains(&message_id)
        && !tangle.is_solid_entry_point(&message_id).await
        && !requested_messages.contains(&message_id)
    {
        message_requester.request(MessageRequesterWorkerEvent(message_id, index));
    }
}

#[derive(Default)]
pub struct RequestedMessages(RwLock<HashMap<MessageId, (MilestoneIndex, Instant), FxBuildHasher>>);

#[allow(clippy::len_without_is_empty)]
impl RequestedMessages {
    pub fn contains(&self, message_id: &MessageId) -> bool {
        self.0.read().contains_key(message_id)
    }

    pub(crate) fn insert(&self, message_id: MessageId, index: MilestoneIndex) {
        let now = Instant::now();
        self.0.write().insert(message_id, (index, now));
    }

    pub fn len(&self) -> usize {
        self.0.read().len()
    }

    pub fn is_empty(&self) -> bool {
        self.0.read().is_empty()
    }

    pub(crate) fn remove(&self, message_id: &MessageId) -> Option<(MilestoneIndex, Instant)> {
        self.0.write().remove(message_id)
    }
}

#[derive(Eq, PartialEq)]
pub struct MessageRequesterWorkerEvent(pub(crate) MessageId, pub(crate) MilestoneIndex);

impl Ord for MessageRequesterWorkerEvent {
    fn cmp(&self, other: &Self) -> Ordering {
        self.1.cmp(&other.1).reverse()
    }
}

impl PartialOrd for MessageRequesterWorkerEvent {
    fn partial_cmp(&self, other: &Self) -> Option<Ordering> {
        Some(self.cmp(other))
    }
}

#[derive(Clone)]
pub struct MessageRequesterWorker {
    req_queue: Arc<PriorityQueue<MessageRequesterWorkerEvent>>,
}

impl MessageRequesterWorker {
    pub fn request(&self, request: MessageRequesterWorkerEvent) {
        self.req_queue.push(request);
    }
}

#[cfg_attr(feature = "trace", trace_tools::observe)]
fn process_request(
    message_id: MessageId,
    index: MilestoneIndex,
    peer_manager: &PeerManager,
    metrics: &NodeMetrics,
    requested_messages: &RequestedMessages,
) {
    if requested_messages.contains(&message_id) {
        return;
    }

    if peer_manager.is_empty() {
        return;
    }

    requested_messages.insert(message_id, index);

    process_request_unchecked(message_id, index, peer_manager, metrics);
}

#[cfg_attr(feature = "trace", trace_tools::observe)]
fn process_request_unchecked(
    message_id: MessageId,
    index: MilestoneIndex,
    peer_manager: &PeerManager,
    metrics: &NodeMetrics,
) {
    let message_request = MessageRequestPacket::new(message_id);

    if let Some(peer_id) = peer_manager
        .fair_find(|peer| peer.has_data(index))
        .or_else(|| peer_manager.fair_find(|peer| peer.maybe_has_data(index)))
    {
        Sender::<MessageRequestPacket>::send(&message_request, &peer_id, peer_manager, metrics)
    }
}

<<<<<<< HEAD
#[cfg_attr(feature = "trace", trace_tools::observe)]
async fn retry_requests<B: StorageBackend>(
=======
fn retry_requests<B: StorageBackend>(
>>>>>>> e776d773
    requested_messages: &RequestedMessages,
    peer_manager: &PeerManager,
    metrics: &NodeMetrics,
    tangle: &Tangle<B>,
) {
    if peer_manager.is_empty() {
        return;
    }

    let now = Instant::now();
    let mut retry_counts: usize = 0;
    let mut to_retry = Vec::with_capacity(1024);

    // TODO this needs abstraction
    for (message_id, (index, instant)) in requested_messages.0.read().iter() {
        if now
            .checked_duration_since(*instant)
            .map_or(false, |d| d > RETRY_INTERVAL)
        {
            to_retry.push((*message_id, *index));
            retry_counts += 1;
        }
    }

    for (message_id, index) in to_retry {
        if tangle.contains(&message_id) {
            requested_messages.remove(&message_id);
        } else {
            process_request_unchecked(message_id, index, peer_manager, metrics);
        }
    }

    if retry_counts > 0 {
        debug!("Retried {} messages.", retry_counts);
    }
}

#[async_trait]
impl<N: Node> Worker<N> for MessageRequesterWorker
where
    N::Backend: StorageBackend,
{
    type Config = ();
    type Error = Infallible;

    fn dependencies() -> &'static [TypeId] {
        vec![
            TypeId::of::<PeerManagerResWorker>(),
            TypeId::of::<MetricsWorker>(),
            TypeId::of::<TangleWorker>(),
        ]
        .leak()
    }

    #[cfg_attr(feature = "trace", trace_tools::observe)]
    async fn start(node: &mut N, _config: Self::Config) -> Result<Self, Self::Error> {
        let req_queue = Arc::new(PriorityQueue::new());

        let requested_messages: RequestedMessages = Default::default();
        node.register_resource(requested_messages);

        let requested_messages = node.resource::<RequestedMessages>();
        let peer_manager = node.resource::<PeerManager>();
        let metrics = node.resource::<NodeMetrics>();

        node.spawn::<Self, _, _>({
            let req_queue = req_queue.clone();
            |shutdown| async move {
                info!("Requester running.");

                let mut receiver = ShutdownStream::new(shutdown, req_queue.incoming());

                while let Some(MessageRequesterWorkerEvent(message_id, index)) = receiver.next().await {
                    trace!("Requesting message {}.", message_id);

                    process_request(message_id, index, &peer_manager, &metrics, &requested_messages);
                }

                info!("Requester stopped.");
            }
        });

        let tangle = node.resource::<Tangle<N::Backend>>();
        let requested_messages = node.resource::<RequestedMessages>();
        let peer_manager = node.resource::<PeerManager>();
        let metrics = node.resource::<NodeMetrics>();

        node.spawn::<Self, _, _>(|shutdown| async move {
            info!("Retryer running.");

            let mut ticker = ShutdownStream::new(shutdown, IntervalStream::new(interval(RETRY_INTERVAL)));

            while ticker.next().await.is_some() {
                retry_requests(&requested_messages, &peer_manager, &metrics, &tangle);
            }

            info!("Retryer stopped.");
        });

        Ok(Self { req_queue })
    }
}<|MERGE_RESOLUTION|>--- conflicted
+++ resolved
@@ -139,12 +139,8 @@
     }
 }
 
-<<<<<<< HEAD
-#[cfg_attr(feature = "trace", trace_tools::observe)]
-async fn retry_requests<B: StorageBackend>(
-=======
+#[cfg_attr(feature = "trace", trace_tools::observe)]
 fn retry_requests<B: StorageBackend>(
->>>>>>> e776d773
     requested_messages: &RequestedMessages,
     peer_manager: &PeerManager,
     metrics: &NodeMetrics,
