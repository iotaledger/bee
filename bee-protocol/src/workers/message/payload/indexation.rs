--- conflicted
+++ resolved
@@ -10,10 +10,6 @@
 };
 use bee_runtime::{node::Node, shutdown_stream::ShutdownStream, worker::Worker};
 use bee_storage::access::Insert;
-<<<<<<< HEAD
-use bee_tangle::MessageRef;
-=======
->>>>>>> e776d773
 use futures::{future::FutureExt, stream::StreamExt};
 use log::{debug, error, info};
 use tokio::sync::mpsc;
@@ -33,12 +29,8 @@
     pub(crate) tx: mpsc::UnboundedSender<IndexationPayloadWorkerEvent>,
 }
 
-<<<<<<< HEAD
 #[cfg_attr(feature = "trace", trace_tools::observe)]
-fn process<B: StorageBackend>(storage: &B, metrics: &NodeMetrics, message_id: MessageId, message: MessageRef) {
-=======
 fn process<B: StorageBackend>(storage: &B, metrics: &NodeMetrics, message_id: MessageId, message: Message) {
->>>>>>> e776d773
     let indexation = match message.payload() {
         Some(Payload::Indexation(indexation)) => indexation,
         Some(Payload::Transaction(transaction)) => {
