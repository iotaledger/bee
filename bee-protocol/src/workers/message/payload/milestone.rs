--- conflicted
+++ resolved
@@ -68,12 +68,8 @@
 }
 
 #[allow(clippy::too_many_arguments)]
-<<<<<<< HEAD
 #[cfg_attr(feature = "trace", trace_tools::observe)]
-async fn process<B: StorageBackend>(
-=======
 fn process<B: StorageBackend>(
->>>>>>> 7c407842
     tangle: &Tangle<B>,
     message_id: MessageId,
     message: Message,
