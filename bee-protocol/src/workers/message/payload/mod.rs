--- conflicted
+++ resolved
@@ -31,12 +31,8 @@
     pub(crate) tx: mpsc::UnboundedSender<PayloadWorkerEvent>,
 }
 
-<<<<<<< HEAD
 #[cfg_attr(feature = "trace", trace_tools::observe)]
-async fn process(
-=======
 fn process(
->>>>>>> 7c407842
     message_id: MessageId,
     message: Message,
     transaction_payload_worker: &mpsc::UnboundedSender<TransactionPayloadWorkerEvent>,
