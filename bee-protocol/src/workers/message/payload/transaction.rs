// Copyright 2020-2022 IOTA Stiftung
// SPDX-License-Identifier: Apache-2.0

use std::{any::TypeId, convert::Infallible};

use async_trait::async_trait;
use bee_message::{
    payload::{transaction::Essence, Payload},
    Message, MessageId,
};
use bee_runtime::{node::Node, shutdown_stream::ShutdownStream, worker::Worker};
<<<<<<< HEAD
use bee_tangle::MessageRef;
=======
>>>>>>> e776d773
use futures::{future::FutureExt, stream::StreamExt};
use log::{debug, error, info};
use tokio::sync::mpsc;
use tokio_stream::wrappers::UnboundedReceiverStream;

use crate::{
    types::metrics::NodeMetrics,
    workers::{storage::StorageBackend, IndexationPayloadWorker, IndexationPayloadWorkerEvent, MetricsWorker},
};

pub(crate) struct TransactionPayloadWorkerEvent {
    pub(crate) message_id: MessageId,
    pub(crate) message: Message,
}

pub(crate) struct TransactionPayloadWorker {
    pub(crate) tx: mpsc::UnboundedSender<TransactionPayloadWorkerEvent>,
}

<<<<<<< HEAD
#[cfg_attr(feature = "trace", trace_tools::observe)]
async fn process(
=======
fn process(
>>>>>>> e776d773
    message_id: MessageId,
    message: Message,
    indexation_payload_worker: &mpsc::UnboundedSender<IndexationPayloadWorkerEvent>,
    metrics: &NodeMetrics,
) {
    let transaction = if let Some(Payload::Transaction(transaction)) = message.payload() {
        transaction
    } else {
        error!(
            "Missing or invalid payload for message {}: expected transaction payload.",
            message_id
        );
        return;
    };

    metrics.transaction_payloads_inc(1);

    let Essence::Regular(essence) = transaction.essence();

    if let Some(Payload::Indexation(_)) = essence.payload() {
        if indexation_payload_worker
            .send(IndexationPayloadWorkerEvent { message_id, message })
            .is_err()
        {
            error!("Sending message {} to indexation payload worker failed.", message_id);
        }
    }
}

#[async_trait]
impl<N> Worker<N> for TransactionPayloadWorker
where
    N: Node,
    N::Backend: StorageBackend,
{
    type Config = ();
    type Error = Infallible;

    fn dependencies() -> &'static [TypeId] {
        vec![TypeId::of::<IndexationPayloadWorker>(), TypeId::of::<MetricsWorker>()].leak()
    }

    #[cfg_attr(feature = "trace", trace_tools::observe)]
    async fn start(node: &mut N, _config: Self::Config) -> Result<Self, Self::Error> {
        // SAFETY: unwrapping is fine because IndexationPayloadWorker is in the dependencies.
        let indexation_payload_worker = node.worker::<IndexationPayloadWorker>().unwrap().tx.clone();
        let metrics = node.resource::<NodeMetrics>();
        let (tx, rx) = mpsc::unbounded_channel();

        node.spawn::<Self, _, _>(|shutdown| async move {
            info!("Running.");

            let mut receiver = ShutdownStream::new(shutdown, UnboundedReceiverStream::new(rx));

            while let Some(TransactionPayloadWorkerEvent { message_id, message }) = receiver.next().await {
                process(message_id, message, &indexation_payload_worker, &metrics);
            }

            // Before the worker completely stops, the receiver needs to be drained for transaction payloads to be
            // analysed; otherwise, they would be lost and not easily recoverable.

            let (_, mut receiver) = receiver.split();
            let mut count: usize = 0;

            while let Some(Some(TransactionPayloadWorkerEvent { message_id, message })) = receiver.next().now_or_never()
            {
                process(message_id, message, &indexation_payload_worker, &metrics);
                count += 1;
            }

            debug!("Drained {} messages.", count);

            info!("Stopped.");
        });

        Ok(Self { tx })
    }
}<|MERGE_RESOLUTION|>--- conflicted
+++ resolved
@@ -9,10 +9,6 @@
     Message, MessageId,
 };
 use bee_runtime::{node::Node, shutdown_stream::ShutdownStream, worker::Worker};
-<<<<<<< HEAD
-use bee_tangle::MessageRef;
-=======
->>>>>>> e776d773
 use futures::{future::FutureExt, stream::StreamExt};
 use log::{debug, error, info};
 use tokio::sync::mpsc;
@@ -32,12 +28,8 @@
     pub(crate) tx: mpsc::UnboundedSender<TransactionPayloadWorkerEvent>,
 }
 
-<<<<<<< HEAD
 #[cfg_attr(feature = "trace", trace_tools::observe)]
-async fn process(
-=======
 fn process(
->>>>>>> e776d773
     message_id: MessageId,
     message: Message,
     indexation_payload_worker: &mpsc::UnboundedSender<IndexationPayloadWorkerEvent>,
