--- conflicted
+++ resolved
@@ -28,12 +28,8 @@
     pub(crate) tx: mpsc::UnboundedSender<TransactionPayloadWorkerEvent>,
 }
 
-<<<<<<< HEAD
 #[cfg_attr(feature = "trace", trace_tools::observe)]
-async fn process(
-=======
 fn process(
->>>>>>> 7c407842
     message_id: MessageId,
     message: Message,
     indexation_payload_worker: &mpsc::UnboundedSender<IndexationPayloadWorkerEvent>,
