// Copyright 2020 IOTA Stiftung
// SPDX-License-Identifier: Apache-2.0

use crate::{
    types::metrics::NodeMetrics,
    workers::{
        config::ProtocolConfig,
        event::{MessageProcessed, NewVertex},
        helper,
        packets::Message as MessagePacket,
        peer::PeerManager,
        storage::StorageBackend,
        BroadcasterWorker, BroadcasterWorkerEvent, MessageRequesterWorker, MessageSubmitterError, MetricsWorker,
        PayloadWorker, PayloadWorkerEvent, PeerManagerResWorker, PropagatorWorker, PropagatorWorkerEvent,
        RequestedMessages, UnconfirmedMessageInserterWorker, UnconfirmedMessageInserterWorkerEvent,
    },
};

use bee_common::packable::Packable;
use bee_message::{Message, MessageId};
use bee_network::PeerId;
use bee_runtime::{node::Node, shutdown_stream::ShutdownStream, worker::Worker};
use bee_tangle::{metadata::MessageMetadata, MsTangle, TangleWorker};

use async_trait::async_trait;
use futures::{channel::oneshot::Sender, stream::StreamExt};
use log::{error, info, trace, warn};
use tokio::{sync::mpsc, task};
use tokio_stream::wrappers::UnboundedReceiverStream;

use std::{any::TypeId, convert::Infallible, time::Instant};

pub(crate) struct ProcessorWorkerEvent {
    pub(crate) pow_score: f64,
    pub(crate) from: Option<PeerId>,
    pub(crate) message_packet: MessagePacket,
    pub(crate) notifier: Option<Sender<Result<MessageId, MessageSubmitterError>>>,
}

pub(crate) struct ProcessorWorker {
    pub(crate) tx: mpsc::UnboundedSender<ProcessorWorkerEvent>,
}

#[async_trait]
impl<N: Node> Worker<N> for ProcessorWorker
where
    N::Backend: StorageBackend,
{
    type Config = (ProtocolConfig, u64);
    type Error = Infallible;

    fn dependencies() -> &'static [TypeId] {
        vec![
            TypeId::of::<TangleWorker>(),
            TypeId::of::<PropagatorWorker>(),
            TypeId::of::<BroadcasterWorker>(),
            TypeId::of::<MessageRequesterWorker>(),
            TypeId::of::<MetricsWorker>(),
            TypeId::of::<PeerManagerResWorker>(),
            TypeId::of::<PayloadWorker>(),
            TypeId::of::<UnconfirmedMessageInserterWorker>(),
        ]
        .leak()
    }

    async fn start(node: &mut N, config: Self::Config) -> Result<Self, Self::Error> {
        let (tx, rx) = mpsc::unbounded_channel();

        let propagator = node.worker::<PropagatorWorker>().unwrap().tx.clone();
        let broadcaster = node.worker::<BroadcasterWorker>().unwrap().tx.clone();
        let message_requester = node.worker::<MessageRequesterWorker>().unwrap().clone();
        let payload_worker = node.worker::<PayloadWorker>().unwrap().tx.clone();
        let unconfirmed_inserted_worker = node.worker::<UnconfirmedMessageInserterWorker>().unwrap().tx.clone();

        let tangle = node.resource::<MsTangle<N::Backend>>();
        let requested_messages = node.resource::<RequestedMessages>();
        let metrics = node.resource::<NodeMetrics>();
        let peer_manager = node.resource::<PeerManager>();
        let bus = node.bus();

        node.spawn::<Self, _, _>(|shutdown| async move {
            info!("Running.");

            let mut latency_num: u64 = 0;
            let mut latency_sum: u64 = 0;
            let mut receiver = ShutdownStream::new(shutdown, UnboundedReceiverStream::new(rx));

            let (tx, rx) = async_channel::unbounded();

            for _ in 0..16 {
                let rx = rx.clone();
                let propagator = propagator.clone();
                let broadcaster = broadcaster.clone();
                let message_requester = message_requester.clone();
                let payload_worker = payload_worker.clone();
                let unconfirmed_inserted_worker = unconfirmed_inserted_worker.clone();
                let tangle = tangle.clone();
                let requested_messages = requested_messages.clone();
                let metrics = metrics.clone();
                let peer_manager = peer_manager.clone();
                let bus = bus.clone();
                let config = config.clone();

                task::spawn(async move {
                    while let Ok(ProcessorWorkerEvent {
                        pow_score,
                        from,
                        message_packet,
                        notifier,
                    }) = rx.recv().await
                    {
                        trace!("Processing received message...");

                        let message = match Message::unpack(&mut &message_packet.bytes[..]) {
                            Ok(message) => message,
                            Err(e) => {
                                invalid_message(format!("Invalid message: {:?}.", e), &metrics, notifier);
                                continue;
                            }
                        };

                        if message.network_id() != config.1 {
                            invalid_message(
                                format!("Incompatible network ID {} != {}.", message.network_id(), config.1),
                                &metrics,
                                notifier,
                            );
                            continue;
                        }

                        if pow_score < config.0.minimum_pow_score {
                            invalid_message(
                                format!(
                                    "Insufficient pow score: {} < {}.",
                                    pow_score, config.0.minimum_pow_score
                                ),
                                &metrics,
                                notifier,
                            );
                            continue;
                        }

                        // TODO should be passed by the hasher worker ?
                        let (message_id, _) = message.id();

                        let metadata = MessageMetadata::arrived();

                        // TODO try to avoid that
                        let parents = message.parents().iter().copied().collect::<Vec<MessageId>>();

                        // store message
                        let inserted = tangle.insert(message, message_id, metadata).await.is_some();

                        if !inserted {
                            metrics.known_messages_inc();
                            if let Some(ref peer_id) = from {
                                peer_manager
                                    .get(&peer_id)
                                    .await
                                    .map(|peer| (*peer).0.metrics().known_messages_inc());
                            }
                            continue;
                        }

<<<<<<< HEAD
                        let bytes = message_packet.bytes.to_vec();
                        bus.dispatch(MessageProcessed(message_id, bytes));
=======
                        // Send the propagation event ASAP to allow the propagator to do its thing
                        if let Err(e) = propagator.send(PropagatorWorkerEvent(message_id)) {
                            error!("Failed to send message id {} to propagator: {:?}.", message_id, e);
                        }

                        bus.dispatch(MessageProcessed(message_id));
>>>>>>> f62f6d09

                        // TODO: boolean values are false at this point in time? trigger event from another location?
                        bus.dispatch(NewVertex {
                            id: message_id.to_string(),
                            parent_ids: parents.iter().map(|p| p.to_string()).collect(),
                            is_solid: false,
                            is_referenced: false,
                            is_conflicting: false,
                            is_milestone: false,
                            is_tip: false,
                            is_selected: false,
                        });

                        metrics.new_messages_inc();

                        match requested_messages.remove(&message_id).await {
                            Some((index, instant)) => {
                                // Message was requested.

                                latency_num += 1;
                                latency_sum += (Instant::now() - instant).as_millis() as u64;
                                metrics.messages_average_latency_set(latency_sum / latency_num);

                                for parent in parents.iter() {
                                    helper::request_message(
                                        &tangle,
                                        &message_requester,
                                        &*requested_messages,
                                        *parent,
                                        index,
                                    )
                                    .await;
                                }
                            }
                            None => {
                                // Message was not requested.
                                if let Err(e) = broadcaster.send(BroadcasterWorkerEvent {
                                    source: from,
                                    message: message_packet,
                                }) {
                                    warn!("Broadcasting message failed: {}.", e);
                                }
                                if let Err(e) = unconfirmed_inserted_worker.send(UnconfirmedMessageInserterWorkerEvent(
                                    message_id,
                                    tangle.get_latest_milestone_index(),
                                )) {
                                    warn!("Sending message to unconfirmed inserter failed: {}.", e);
                                }
                            }
                        };

                        if let Err(e) = payload_worker.send(PayloadWorkerEvent(message_id)) {
                            warn!("Sending message id {} to payload worker failed: {:?}.", message_id, e);
                        } else {
                        }

                        if let Some(notifier) = notifier {
                            if let Err(e) = notifier.send(Ok(message_id)) {
                                error!("Failed to send message id: {:?}.", e);
                            }
                        }
                    }
                });
            }

            while let Some(event) = receiver.next().await {
                let _ = tx.send(event).await;
            }

            info!("Stopped.");
        });

        Ok(Self { tx })
    }
}

fn invalid_message(
    error: String,
    metrics: &NodeMetrics,
    notifier: Option<Sender<Result<MessageId, MessageSubmitterError>>>,
) {
    trace!("{}", error);
    metrics.invalid_messages_inc();

    if let Some(notifier) = notifier {
        if let Err(e) = notifier.send(Err(MessageSubmitterError(error))) {
            error!("Failed to send error: {:?}.", e);
        }
    }
}<|MERGE_RESOLUTION|>--- conflicted
+++ resolved
@@ -162,17 +162,13 @@
                             continue;
                         }
 
-<<<<<<< HEAD
-                        let bytes = message_packet.bytes.to_vec();
-                        bus.dispatch(MessageProcessed(message_id, bytes));
-=======
                         // Send the propagation event ASAP to allow the propagator to do its thing
                         if let Err(e) = propagator.send(PropagatorWorkerEvent(message_id)) {
                             error!("Failed to send message id {} to propagator: {:?}.", message_id, e);
                         }
 
-                        bus.dispatch(MessageProcessed(message_id));
->>>>>>> f62f6d09
+                        let bytes = message_packet.bytes.to_vec();
+                        bus.dispatch(MessageProcessed(message_id, bytes));
 
                         // TODO: boolean values are false at this point in time? trigger event from another location?
                         bus.dispatch(NewVertex {
