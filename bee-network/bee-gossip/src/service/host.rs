--- conflicted
+++ resolved
@@ -250,9 +250,6 @@
         for (peer_id, peer_info, peer_metrics) in read.filter(|info, state, _| {
             (info.relation.is_known() || info.relation.is_discovered()) && state.is_disconnected()
         }) {
-<<<<<<< HEAD
-            debug!("Trying to reconnect to: {} ({}).", info.alias, alias!(peer_id));
-=======
             if peer_metrics.num_dials >= MAX_DIALS {
                 log::debug!("Peer {} is unreachable.", peer_id);
 
@@ -261,7 +258,6 @@
             }
 
             debug!("Trying to reconnect to: {} ({}).", peer_info.alias, alias!(peer_id));
->>>>>>> da6cf1f3
 
             // Ignore if the command fails. We can always retry the next time.
             let _ = senders.internal_commands.send(Command::DialPeer { peer_id });
