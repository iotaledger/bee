--- conflicted
+++ resolved
@@ -21,15 +21,13 @@
 
 ## Unreleased - 2022-XX-XX
 
-<<<<<<< HEAD
 ### Changed
 
 - Updated dependencies;
-=======
+
 ### Fixed
 
 - Clippy warnings;
->>>>>>> 733eef66
 
 ## 1.0.0-beta.1 - 2022-07-20
 
