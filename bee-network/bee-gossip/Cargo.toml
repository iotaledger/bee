--- conflicted
+++ resolved
@@ -45,15 +45,9 @@
 
 async-trait = { version = "0.1.51", default-features = false, optional = true }
 futures = { version = "0.3.17", default-features = false, optional = true }
-<<<<<<< HEAD
 hashbrown = { version = "0.12.0", default-features = false, features = [ "ahash", "inline-more" ] }
-libp2p = { version = "0.39.1", default-features = false, optional = true }
-libp2p-core = { version = "0.29.0", default-features = false }
-=======
-hashbrown = { version = "0.11.2", default-features = false, features = [ "ahash", "inline-more" ] }
 libp2p = { version = "0.41.0", default-features = false, optional = true }
 libp2p-core = { version = "0.30.0", default-features = false }
->>>>>>> da6cf1f3
 log = { version = "0.4.14", default-features = false, optional = true }
 once_cell = { version = "1.8.0", default-features = false, optional = true }
 rand = { version = "0.8.5", default-features = false, optional = true }
