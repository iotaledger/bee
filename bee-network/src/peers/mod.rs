// Copyright 2020 IOTA Stiftung
// SPDX-License-Identifier: Apache-2.0

mod banned;
mod errors;
mod list;
mod manager;

pub use banned::*;
pub use errors::Error;
pub use list::*;
pub use manager::*;

use tokio::sync::mpsc;
use tokio_stream::wrappers;

<<<<<<< HEAD
/// A shorthand for an unbounded channel sender.
pub type MessageSender = mpsc::UnboundedSender<Vec<u8>>;

/// A shorthand for an unbounded channel receiver.
pub type MessageReceiver = mpsc::UnboundedReceiver<Vec<u8>>;

pub fn channel() -> (MessageSender, MessageReceiver) {
    mpsc::unbounded_channel()
=======
pub type DataSender = mpsc::UnboundedSender<Vec<u8>>;
pub type DataReceiver = wrappers::UnboundedReceiverStream<Vec<u8>>;

pub fn channel() -> (DataSender, DataReceiver) {
    let (sender, receiver) = mpsc::unbounded_channel();
    (sender, wrappers::UnboundedReceiverStream::new(receiver))
>>>>>>> ba3f6baa
}

/// Describes the relation with a peer.
#[derive(Clone, Debug, Eq, PartialEq)]
pub enum PeerRelation {
    /// Represents a known peer.
    Known,
    /// Represents an unknown peer.
    Unknown,
    /// Represents a discovered peer.
    Discovered,
}

impl PeerRelation {
    /// Returns whether the peer is known.
    pub fn is_known(&self) -> bool {
        *self == PeerRelation::Known
    }

    /// Returns whether the peer is unknown.
    pub fn is_unknown(&self) -> bool {
        *self == PeerRelation::Unknown
    }

    /// Returns whether the peer is discovered.
    pub fn is_discovered(&self) -> bool {
        *self == PeerRelation::Discovered
    }
}<|MERGE_RESOLUTION|>--- conflicted
+++ resolved
@@ -12,25 +12,17 @@
 pub use manager::*;
 
 use tokio::sync::mpsc;
-use tokio_stream::wrappers;
+use tokio_stream::wrappers::UnboundedReceiverStream;
 
-<<<<<<< HEAD
 /// A shorthand for an unbounded channel sender.
 pub type MessageSender = mpsc::UnboundedSender<Vec<u8>>;
 
 /// A shorthand for an unbounded channel receiver.
-pub type MessageReceiver = mpsc::UnboundedReceiver<Vec<u8>>;
+pub type MessageReceiver = UnboundedReceiverStream<Vec<u8>>;
 
 pub fn channel() -> (MessageSender, MessageReceiver) {
-    mpsc::unbounded_channel()
-=======
-pub type DataSender = mpsc::UnboundedSender<Vec<u8>>;
-pub type DataReceiver = wrappers::UnboundedReceiverStream<Vec<u8>>;
-
-pub fn channel() -> (DataSender, DataReceiver) {
     let (sender, receiver) = mpsc::unbounded_channel();
-    (sender, wrappers::UnboundedReceiverStream::new(receiver))
->>>>>>> ba3f6baa
+    (sender, UnboundedReceiverStream::new(receiver))
 }
 
 /// Describes the relation with a peer.
