[package]
name = "bee-autopeering"
version = "0.5.0"
authors = [ "IOTA Stiftung" ]
edition = "2021"
description = "Allows peers in the same IOTA network to automatically discover each other."
readme = "README.md"
repository = "https://github.com/iotaledger/bee"
license = "Apache-2.0"
keywords = [ "iota", "bee", "framework", "network", "autopeering" ]
homepage = "https://www.iota.org"

[dependencies]
async-trait = { version = "0.1.51", default-features = false }
base64 = { version = "0.13.0", default-features = false, features = [ "alloc" ] }
bincode = { version = "1.3.3", default-features = false, optional = true }
bs58 = { version = "0.4", default-features = false, features = [ "alloc" ] }
bytes = { version = "1.0", default-features = false }
hash32 = { version = "0.2.1", default-features = false }
hex = { version = "0.4.3", default-features = false }
iota-crypto = { version = "0.9.1", default-features = false, features = [ "ed25519", "random", "sha" ] }
libp2p-core = { version = "0.30.0", default-features = false }
log = { version = "0.4", default-features = false }
num = { version = "0.4.0", default-features = false }
num-derive = { version = "0.3.3", default-features = false  }
num-traits = { version = "0.2.14", default-features = false }
priority-queue = { version = "1.2.0", default-features = false }
prost = { version = "0.8", default-features = false, features = [ "std" ] }
rand = { version = "0.8.4", default-features = false, features = [ "std", "std_rng" ] }
ring = { version = "0.16.20", default-features = false }
rocksdb = { version = "0.18.0", default-features = false, optional = true }
serde = { version = "1.0", default-features = false, features = [ "derive" ] }
sled = { version = "0.34.7", default-features = false, optional = true }
thiserror = { version = "1.0.29", default-features = false  }
<<<<<<< HEAD
tokio = { version = "1.11", default-features = false , features = [ "macros", "rt", "time", "net" ] }
tokio-stream = { version = "0.1", default-features = false  }
trace-tools = { version = "0.3.0", default-features = false, optional = true }
tracing = { version = "0.1.29", default-features = false, optional = true }
=======
tokio = { version = "1.11", default-features = false, features = [ "macros", "rt", "time", "net" ] }
>>>>>>> e776d773

[dev-dependencies]
fern = { version = "0.6.0", default-features = false }
serde_json = { version = "1.0.68", default-features = false, features = [ "std" ] }
tokio = { version = "1.11.0", default-features = false, features = [ "rt", "rt-multi-thread", "macros", "signal", "time", "io-std", "io-util" ] }
tokio-stream = { version = "0.1", default-features = false  }
toml = { version = "0.5.8", default-features = false }

[build-dependencies]
prost-build = { version = "0.8", default-features = false }

[[example]]
name = "node"
required-features = [ "in-memory" ]

[features]
<<<<<<< HEAD
default = [ "rocksdb" ]
in-memory = [ ]
trace = [ "trace-tools/tokio-console", "tracing" ]
=======
default = [ "rocksdb1" ]
in-memory = [ ]
rocksdb1 = [ "rocksdb", "bincode" ]
sled1 = [ "sled", "bincode" ]
>>>>>>> e776d773
<|MERGE_RESOLUTION|>--- conflicted
+++ resolved
@@ -32,14 +32,9 @@
 serde = { version = "1.0", default-features = false, features = [ "derive" ] }
 sled = { version = "0.34.7", default-features = false, optional = true }
 thiserror = { version = "1.0.29", default-features = false  }
-<<<<<<< HEAD
 tokio = { version = "1.11", default-features = false , features = [ "macros", "rt", "time", "net" ] }
-tokio-stream = { version = "0.1", default-features = false  }
 trace-tools = { version = "0.3.0", default-features = false, optional = true }
 tracing = { version = "0.1.29", default-features = false, optional = true }
-=======
-tokio = { version = "1.11", default-features = false, features = [ "macros", "rt", "time", "net" ] }
->>>>>>> e776d773
 
 [dev-dependencies]
 fern = { version = "0.6.0", default-features = false }
@@ -56,13 +51,8 @@
 required-features = [ "in-memory" ]
 
 [features]
-<<<<<<< HEAD
-default = [ "rocksdb" ]
-in-memory = [ ]
-trace = [ "trace-tools/tokio-console", "tracing" ]
-=======
 default = [ "rocksdb1" ]
 in-memory = [ ]
 rocksdb1 = [ "rocksdb", "bincode" ]
 sled1 = [ "sled", "bincode" ]
->>>>>>> e776d773
+trace = [ "trace-tools/tokio-console", "tracing" ]