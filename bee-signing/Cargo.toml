--- conflicted
+++ resolved
@@ -12,13 +12,8 @@
 
 [dependencies]
 bee-common-derive = { version = "0.1.1-alpha", path = "../bee-common/bee-common-derive", default-features = false }
-<<<<<<< HEAD
 bee-crypto = { version = "0.3.0", path = "../bee-crypto", default-features = false }
-bee-ternary = { version = "0.5.1", path = "../bee-ternary", default-features = false }
-=======
-bee-crypto = { version = "0.2.1-alpha", path = "../bee-crypto", default-features = false }
 bee-ternary = { version = "0.5.2", path = "../bee-ternary", default-features = false }
->>>>>>> 5e3c86ec
 
 rand = { version = "0.8.4", default-features = false, features = [ "std", "std_rng" ] }
 sha3 = { version = "0.9.1", default-features = false }
