--- conflicted
+++ resolved
@@ -17,15 +17,9 @@
 rustdoc-args = [ "--cfg", "doc_cfg" ]
 
 [dependencies]
-<<<<<<< HEAD
-bee-block = { version = "1.0.0-beta.1", path = "../bee-block", default-features = false, features = [ "serde" ] }
+bee-block = { version = "1.0.0-beta.2", path = "../bee-block", default-features = false, features = [ "serde" ] }
 bee-runtime = { version = "1.0.0-beta.1", path = "../bee-runtime", default-features = false }
 bee-storage = { version = "1.0.0-beta.1", path = "../bee-storage/bee-storage", default-features = false }
-=======
-bee-block = { version = "1.0.0-beta.2", path = "../bee-block", default-features = false, features = [ "serde" ] }
-bee-runtime = { version = "0.1.1-alpha", path = "../bee-runtime", default-features = false }
-bee-storage = { version = "0.12.0", path = "../bee-storage/bee-storage", default-features = false }
->>>>>>> edd02cd5
 
 async-trait = { version = "0.1.56", default-features = false }
 bitflags = { version = "1.3.2", default-features = false }
