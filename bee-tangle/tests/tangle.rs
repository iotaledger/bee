--- conflicted
+++ resolved
@@ -12,11 +12,7 @@
     let tangle = Tangle::new();
     tangle.insert(message_id, message.clone(), metadata.clone());
 
-<<<<<<< HEAD
-    let message_data = tangle.get(&message_id).unwrap();
-=======
-    let (fetched_message, fetched_metadata) = tangle.get(&message_id).await.unwrap();
->>>>>>> 48a16acb
+    let (fetched_message, fetched_metadata) = tangle.get(&message_id).unwrap();
 
     assert_eq!(*fetched_message, message);
     assert_eq!(fetched_metadata, metadata);
