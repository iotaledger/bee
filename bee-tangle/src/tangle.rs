--- conflicted
+++ resolved
@@ -25,19 +25,8 @@
     }
 
     /// Inserts a [`Message`]/[`MessageMetadata`] pair, associated with a [`MessageId`], into the [`Tangle`].
-<<<<<<< HEAD
     pub fn insert(&self, message_id: MessageId, message: Message, metadata: MessageMetadata) {
-        self.0
-            .write()
-            .insert(message_id, Arc::new(MessageData::new(message, metadata)));
-    }
-
-    /// Retrieves the [`MessageData`], associated with a [`MessageId`], from the [`Tangle`] .
-    pub fn get(&self, message_id: &MessageId) -> Option<Arc<MessageData>> {
-        self.0.read().get(message_id).cloned()
-=======
-    pub async fn insert(&self, message_id: MessageId, message: Message, metadata: MessageMetadata) {
-        self.0.write().await.insert(
+        self.0.write().insert(
             message_id,
             MessageData {
                 message: Arc::new(message),
@@ -47,12 +36,10 @@
     }
 
     /// Retrieves a [`Message`]/[`MessageMetadata`] pair, associated with a [`MessageId`], from the [`Tangle`].
-    pub async fn get(&self, message_id: &MessageId) -> Option<(Arc<Message>, MessageMetadata)> {
+    pub fn get(&self, message_id: &MessageId) -> Option<(Arc<Message>, MessageMetadata)> {
         self.0
             .read()
-            .await
             .get(message_id)
             .map(|data| (data.message.clone(), data.metadata.clone()))
->>>>>>> 48a16acb
     }
 }