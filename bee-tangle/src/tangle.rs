// Copyright 2020-2021 IOTA Stiftung
// SPDX-License-Identifier: Apache-2.0

<<<<<<< HEAD
use std::{
    marker::PhantomData,
    ops::{Deref, DerefMut},
    sync::atomic::{AtomicU32, AtomicUsize, Ordering},
};
=======
use std::sync::atomic::{AtomicU32, Ordering};
>>>>>>> e776d773

use bee_message::{
    milestone::{Milestone, MilestoneIndex},
    Message, MessageId,
};
use bee_runtime::resource::ResourceHandle;
use hashbrown::HashMap;
use log::warn;
use ref_cast::RefCast;
use tokio::sync::Mutex;

use crate::{
    config::TangleConfig,
    metadata::{IndexId, MessageMetadata},
    solid_entry_point::SolidEntryPoint,
    storage::StorageBackend,
    urts::UrtsTipPool,
<<<<<<< HEAD
    vertex::Vertex,
    vertices::Vertices,
    MessageRef,
=======
>>>>>>> e776d773
};

const SYNCED_THRESHOLD: u32 = 2;
const CONFIRMED_THRESHOLD: u32 = 2;

/// A Tangle wrapper designed to encapsulate milestone state.
pub struct Tangle<B> {
    config: TangleConfig,
    storage: ResourceHandle<B>,
    solid_entry_points: Mutex<HashMap<SolidEntryPoint, MilestoneIndex>>,
    latest_milestone_index: AtomicU32,
    solid_milestone_index: AtomicU32,
    confirmed_milestone_index: AtomicU32,
    snapshot_index: AtomicU32,
    pruning_index: AtomicU32,
    entry_point_index: AtomicU32,
    tip_pool: Mutex<UrtsTipPool>,
}

impl<B: StorageBackend> Tangle<B> {
    /// Create a new `Tangle` instance with the given configuration and storage handle.
    pub fn new(config: TangleConfig, storage: ResourceHandle<B>) -> Self {
        Self {
            storage,
            solid_entry_points: Default::default(),
            latest_milestone_index: Default::default(),
            solid_milestone_index: Default::default(),
            confirmed_milestone_index: Default::default(),
            snapshot_index: Default::default(),
            pruning_index: Default::default(),
            entry_point_index: Default::default(),
            tip_pool: Mutex::new(UrtsTipPool::new(&config)),
            config,
        }
    }

    /// Shut down the tangle, terminating any and all worker tasks.
    pub async fn shutdown(self) {
        // TODO: Write back changes by calling self.inner.shutdown().await
    }

    /// Get the configuration of this tangle.
    pub fn config(&self) -> &TangleConfig {
        &self.config
    }

<<<<<<< HEAD
    /// Insert a message into the tangle.
    #[cfg_attr(feature = "trace", trace_tools::observe)]
    pub async fn insert(
        &self,
        message: Message,
        message_id: MessageId,
        metadata: MessageMetadata,
    ) -> Option<MessageRef> {
        let exists = self.pull_message(&message_id, true).await;

        let msg = self.insert_inner(message_id, message.clone(), metadata, !exists).await;
=======
    /// Insert a message into the tangle without overwriting its metadata if it already exists.
    pub fn insert(&self, message: &Message, message_id: &MessageId, metadata: &MessageMetadata) {
        self.storage
            .insert(message_id, message)
            .ok()
            .and_then(|()| {
                self.storage.insert_strict(message_id, metadata).ok()?;
>>>>>>> e776d773

                let message_id = *message_id;
                for &parent in message.parents().iter() {
                    self.storage
                        .insert(&(parent, message_id), &())
                        .unwrap_or_else(|e| warn!("Failed to update approvers for message {:?}", e));
                }
                Some(())
            })
            .unwrap_or_default()
    }

    /// Add a milestone to the tangle.
<<<<<<< HEAD
    #[cfg_attr(feature = "trace", trace_tools::observe)]
    pub async fn add_milestone(&self, idx: MilestoneIndex, milestone: Milestone) {
        // TODO: only insert if vacant
=======
    pub fn add_milestone(&self, idx: MilestoneIndex, milestone: Milestone) {
        let index = IndexId::new(idx, *milestone.message_id());

>>>>>>> e776d773
        self.update_metadata(milestone.message_id(), |metadata| {
            metadata.flags_mut().set_milestone(true);
            metadata.set_milestone_index(idx);
            metadata.set_omrsi_and_ymrsi(index, index);
        });
        self.storage
            .insert(&idx, &milestone)
<<<<<<< HEAD
            .unwrap_or_else(|e| info!("Failed to insert message {:?}", e));
        self.milestones.lock().await.insert(idx, milestone);
    }

    /// Remove a milestone from the tangle.
    #[cfg_attr(feature = "trace", trace_tools::observe)]
    pub async fn remove_milestone(&self, index: MilestoneIndex) {
        self.milestones.lock().await.remove(&index);
    }

    #[cfg_attr(feature = "trace", trace_tools::observe)]
    async fn pull_milestone(&self, idx: MilestoneIndex) -> Option<MessageId> {
        if let Some(milestone) = self.storage().fetch(&idx).unwrap_or_else(|e| {
            info!("Failed to insert message {:?}", e);
            None
        }) {
            let message_id = *self
                .milestones
                .lock()
                .await
                .entry(idx)
                .or_insert(milestone)
                .message_id();

            Some(message_id)
        } else {
            None
        }
    }

    /// Get the milestone from the tangle that corresponds to the given milestone index.
    #[cfg_attr(feature = "trace", trace_tools::observe)]
    pub async fn get_milestone(&self, index: MilestoneIndex) -> Option<Milestone> {
        self.milestones.lock().await.get(&index).cloned()
    }

    /// Get the message associated with the given milestone index from the tangle.
    #[cfg_attr(feature = "trace", trace_tools::observe)]
    pub async fn get_milestone_message(&self, index: MilestoneIndex) -> Option<MessageRef> {
        // TODO: use combinator instead of match
        match self.get_milestone_message_id(index).await {
            None => None,
            Some(ref hash) => self.get(hash).await,
        }
    }

    /// Get the message ID associated with the given milestone index from the tangle.
    #[cfg_attr(feature = "trace", trace_tools::observe)]
    pub async fn get_milestone_message_id(&self, index: MilestoneIndex) -> Option<MessageId> {
        let message_id = self.milestones.lock().await.get(&index).map(|m| *m.message_id());

        // TODO: use combinator instead of match
        match message_id {
            Some(m) => Some(m),
            None => Some(self.pull_milestone(index).await?),
        }
    }

    /// Return whether the tangle contains the given milestone index.
    #[cfg_attr(feature = "trace", trace_tools::observe)]
    pub async fn contains_milestone(&self, idx: MilestoneIndex) -> bool {
        // Not using `||` as its first operand would keep the lock alive causing a deadlock with its second operand.
        if self.milestones.lock().await.contains_key(&idx) {
            return true;
        }
        self.pull_milestone(idx).await.is_some()
=======
            .unwrap_or_else(|e| warn!("Failed to insert milestone message {:?}", e));
    }

    /// Get the milestone from the tangle that corresponds to the given milestone index.
    pub fn get_milestone(&self, index: MilestoneIndex) -> Option<Milestone> {
        self.storage.fetch(&index).unwrap_or_else(|e| {
            warn!("Failed to fetch milestone {:?}", e);
            None
        })
    }

    /// Get the message associated with the given milestone index from the tangle.
    pub fn get_milestone_message(&self, index: MilestoneIndex) -> Option<Message> {
        self.get_milestone_message_id(index).and_then(|hash| self.get(&hash))
    }

    /// Get the message ID associated with the given milestone index from the tangle.
    pub fn get_milestone_message_id(&self, index: MilestoneIndex) -> Option<MessageId> {
        self.get_milestone(index).map(|m| *m.message_id())
    }

    /// Return whether the tangle contains the given milestone index.
    pub fn contains_milestone(&self, index: MilestoneIndex) -> bool {
        self.storage.exist(&index).unwrap_or_default()
>>>>>>> e776d773
    }

    /// Get the index of the latest milestone.
    #[cfg_attr(feature = "trace", trace_tools::observe)]
    pub fn get_latest_milestone_index(&self) -> MilestoneIndex {
        self.latest_milestone_index.load(Ordering::Relaxed).into()
    }

    /// Update the index of the lastest milestone.
    #[cfg_attr(feature = "trace", trace_tools::observe)]
    pub fn update_latest_milestone_index(&self, new_index: MilestoneIndex) {
        // TODO: `fetch_max`? Swap and ensure the old is smaller?
        self.latest_milestone_index.store(*new_index, Ordering::Relaxed);
    }

    /// Get the latest solid milestone index.
    #[cfg_attr(feature = "trace", trace_tools::observe)]
    pub fn get_solid_milestone_index(&self) -> MilestoneIndex {
        self.solid_milestone_index.load(Ordering::Relaxed).into()
    }

    /// Update the latest solid milestone index.
    #[cfg_attr(feature = "trace", trace_tools::observe)]
    pub fn update_solid_milestone_index(&self, new_index: MilestoneIndex) {
        self.solid_milestone_index.store(*new_index, Ordering::Relaxed);
    }

    /// Get the latest confirmed milestone index.
    #[cfg_attr(feature = "trace", trace_tools::observe)]
    pub fn get_confirmed_milestone_index(&self) -> MilestoneIndex {
        self.confirmed_milestone_index.load(Ordering::Relaxed).into()
    }

    /// Update the latest confirmed milestone index.
    #[cfg_attr(feature = "trace", trace_tools::observe)]
    pub fn update_confirmed_milestone_index(&self, new_index: MilestoneIndex) {
        self.confirmed_milestone_index.store(*new_index, Ordering::Relaxed);
    }

    /// Get the snapshot index.
    #[cfg_attr(feature = "trace", trace_tools::observe)]
    pub fn get_snapshot_index(&self) -> MilestoneIndex {
        self.snapshot_index.load(Ordering::Relaxed).into()
    }

    /// Update the snapshot index.
    #[cfg_attr(feature = "trace", trace_tools::observe)]
    pub fn update_snapshot_index(&self, new_index: MilestoneIndex) {
        self.snapshot_index.store(*new_index, Ordering::Relaxed);
    }

    /// Get the pruning index.
    #[cfg_attr(feature = "trace", trace_tools::observe)]
    pub fn get_pruning_index(&self) -> MilestoneIndex {
        self.pruning_index.load(Ordering::Relaxed).into()
    }

    /// Update the pruning index.
    #[cfg_attr(feature = "trace", trace_tools::observe)]
    pub fn update_pruning_index(&self, new_index: MilestoneIndex) {
        self.pruning_index.store(*new_index, Ordering::Relaxed);
    }

    /// Get the entry point index.
    #[cfg_attr(feature = "trace", trace_tools::observe)]
    pub fn get_entry_point_index(&self) -> MilestoneIndex {
        self.entry_point_index.load(Ordering::Relaxed).into()
    }

    /// Update the entry point index.
    #[cfg_attr(feature = "trace", trace_tools::observe)]
    pub fn update_entry_point_index(&self, new_index: MilestoneIndex) {
        self.entry_point_index.store(*new_index, Ordering::Relaxed);
    }

    /// Return whether the tangle is within the default sync threshold.
    #[cfg_attr(feature = "trace", trace_tools::observe)]
    pub fn is_synced(&self) -> bool {
        // TODO reduce to one atomic value ?
        self.is_synced_threshold(SYNCED_THRESHOLD)
    }

    /// Get the number of milestones until the tangle is synced.
    #[cfg_attr(feature = "trace", trace_tools::observe)]
    pub fn get_sync_threshold(&self) -> u32 {
        // TODO reduce to one atomic value ?
        self.get_latest_milestone_index()
            .saturating_sub(*self.get_solid_milestone_index())
    }

    /// Return whether the tangle is within the given sync threshold.
    #[cfg_attr(feature = "trace", trace_tools::observe)]
    pub fn is_synced_threshold(&self, threshold: u32) -> bool {
        // TODO reduce to one atomic value ?
        *self.get_solid_milestone_index() >= self.get_latest_milestone_index().saturating_sub(threshold)
    }

    /// Return whether the tangle is fully confirmed.
    #[cfg_attr(feature = "trace", trace_tools::observe)]
    pub fn is_confirmed(&self) -> bool {
        // TODO reduce to one atomic value ?
        self.is_confirmed_threshold(CONFIRMED_THRESHOLD)
    }

    /// Return whether the tangle is within the given confirmation threshold.
    #[cfg_attr(feature = "trace", trace_tools::observe)]
    pub fn is_confirmed_threshold(&self, threshold: u32) -> bool {
        // TODO reduce to one atomic value ?
        *self.get_confirmed_milestone_index() >= self.get_latest_milestone_index().saturating_sub(threshold)
    }

    /// Get the milestone index associated with the given solid entry point.
    #[cfg_attr(feature = "trace", trace_tools::observe)]
    pub async fn get_solid_entry_point_index(&self, sep: &SolidEntryPoint) -> Option<MilestoneIndex> {
        self.solid_entry_points.lock().await.get(sep).copied()
    }

    /// Add the given solid entry point to the given milestone index.
    #[cfg_attr(feature = "trace", trace_tools::observe)]
    pub async fn add_solid_entry_point(&self, sep: SolidEntryPoint, index: MilestoneIndex) {
        self.solid_entry_points.lock().await.insert(sep, index);
    }

    /// Returns a copy of all solid entry points.
    #[cfg_attr(feature = "trace", trace_tools::observe)]
    pub async fn get_solid_entry_points(&self) -> HashMap<SolidEntryPoint, MilestoneIndex> {
        self.solid_entry_points.lock().await.clone()
    }

    /// Removes the given solid entry point from the set of solid entry points.
    #[cfg_attr(feature = "trace", trace_tools::observe)]
    pub async fn remove_solid_entry_point(&self, sep: &SolidEntryPoint) {
        self.solid_entry_points.lock().await.remove(sep);
    }

    /// Clear all solid entry points.
    #[cfg_attr(feature = "trace", trace_tools::observe)]
    pub async fn clear_solid_entry_points(&self) {
        self.solid_entry_points.lock().await.clear();
    }

    /// Replaces all solid entry points.
    #[cfg_attr(feature = "trace", trace_tools::observe)]
    pub async fn replace_solid_entry_points(
        &self,
        new_seps: impl IntoIterator<Item = (SolidEntryPoint, MilestoneIndex)>,
    ) {
        let mut seps = self.solid_entry_points.lock().await;
        seps.clear();
        seps.extend(new_seps);
    }

    /// Returns whether the message associated with given solid entry point is a solid entry point.
    #[cfg_attr(feature = "trace", trace_tools::observe)]
    pub async fn is_solid_entry_point(&self, id: &MessageId) -> bool {
        self.solid_entry_points
            .lock()
            .await
            .contains_key(SolidEntryPoint::ref_cast(id))
    }

    /// Returns whether the message associated with the given message ID is solid.
    #[cfg_attr(feature = "trace", trace_tools::observe)]
    pub async fn is_solid_message(&self, id: &MessageId) -> bool {
        if self.is_solid_entry_point(id).await {
            true
        } else {
            self.get_metadata(id)
                .map(|metadata| metadata.flags().is_solid())
                .unwrap_or(false)
        }
    }

<<<<<<< HEAD
    /// Get the oldest milestone root snapshot index.
    #[cfg_attr(feature = "trace", trace_tools::observe)]
    pub async fn omrsi(&self, id: &MessageId) -> Option<IndexId> {
        match self.solid_entry_points.lock().await.get(SolidEntryPoint::ref_cast(id)) {
            Some(sep) => Some(IndexId::new(*sep, *id)),
            None => match self.get_metadata(id).await {
                Some(metadata) => metadata.omrsi(),
                None => None,
            },
        }
    }

    /// Get the youngest milestone root snapshot index.
    #[cfg_attr(feature = "trace", trace_tools::observe)]
    pub async fn ymrsi(&self, id: &MessageId) -> Option<IndexId> {
        match self.solid_entry_points.lock().await.get(SolidEntryPoint::ref_cast(id)) {
            Some(sep) => Some(IndexId::new(*sep, *id)),
            None => match self.get_metadata(id).await {
                Some(metadata) => metadata.ymrsi(),
                None => None,
            },
=======
    /// Get the oldest and youngest milestone root snapshot index.
    pub async fn omrsi_and_ymrsi(&self, id: &MessageId) -> Option<(IndexId, IndexId)> {
        match self.solid_entry_points.lock().await.get(SolidEntryPoint::ref_cast(id)) {
            Some(sep) => {
                let index = IndexId::new(*sep, *id);
                Some((index, index))
            }
            None => self.get_metadata(id).and_then(|metadata| metadata.omrsi_and_ymrsi()),
>>>>>>> e776d773
        }
    }

    /// Insert the given message ID and parents as a tip.
    #[cfg_attr(feature = "trace", trace_tools::observe)]
    pub async fn insert_tip(&self, message_id: MessageId, parents: Vec<MessageId>) {
        self.tip_pool.lock().await.insert(self, message_id, parents).await;
    }

    /// Update tip scores.
    #[cfg_attr(feature = "trace", trace_tools::observe)]
    pub async fn update_tip_scores(&self) {
        self.tip_pool.lock().await.update_scores(self).await;
    }

    /// Return messages that require approving.
    #[cfg_attr(feature = "trace", trace_tools::observe)]
    pub async fn get_messages_to_approve(&self) -> Option<Vec<MessageId>> {
        self.tip_pool.lock().await.choose_non_lazy_tips()
    }

    /// Reduce tips.
    #[cfg_attr(feature = "trace", trace_tools::observe)]
    pub async fn reduce_tips(&self) {
        self.tip_pool.lock().await.reduce_tips();
    }

    /// Return the number of non-lazy tips.
    #[cfg_attr(feature = "trace", trace_tools::observe)]
    pub async fn non_lazy_tips_num(&self) -> usize {
        self.tip_pool.lock().await.non_lazy_tips().len()
    }

<<<<<<< HEAD
    /// Change the maximum number of entries to store in the cache.
    #[cfg_attr(feature = "trace", trace_tools::observe)]
    fn resize(&self, len: usize) {
        self.max_len.store(len, Ordering::Relaxed);
    }

    /// Return a reference to the storage  used by this tangle.
    fn storage(&self) -> &B {
        &self.storage
    }

    #[cfg_attr(feature = "trace", trace_tools::observe)]
    async fn insert_inner(
        &self,
        message_id: MessageId,
        message: Message,
        metadata: MessageMetadata,
        prevent_eviction: bool,
    ) -> Option<MessageRef> {
        let mut vertex = self.vertices.get_mut_or_empty(message_id).await;

        if prevent_eviction {
            vertex.prevent_eviction();
        }

        let msg = if vertex.message().is_some() {
            drop(vertex);
            None
        } else {
            let parents = message.parents().clone();

            vertex.insert_message_and_metadata(message, metadata);
            let msg = vertex.message().cloned();
            drop(vertex);

            // Insert children for parents
            for &parent in parents.iter() {
                self.vertices.get_mut_or_empty(parent).await.add_child(message_id);
            }

            msg
        };

        self.perform_eviction().await;

        msg
    }

    #[cfg_attr(feature = "trace", trace_tools::observe)]
    async fn get_inner(&self, message_id: &MessageId) -> Option<impl DerefMut<Target = Vertex> + '_> {
        self.vertices.get_mut(message_id).await
    }

    #[cfg_attr(feature = "trace", trace_tools::observe)]
=======
>>>>>>> e776d773
    /// Get the data of a vertex associated with the given `message_id`.
    pub fn get(&self, message_id: &MessageId) -> Option<Message> {
        self.storage.fetch(message_id).unwrap_or_default()
    }

<<<<<<< HEAD
    /// Get the data of a vertex associated with the given `message_id`.
    #[cfg_attr(feature = "trace", trace_tools::observe)]
    pub async fn get(&self, message_id: &MessageId) -> Option<MessageRef> {
        self.get_with(message_id, |v| v.message().cloned()).await.flatten()
    }

    #[cfg_attr(feature = "trace", trace_tools::observe)]
    async fn contains_inner(&self, message_id: &MessageId) -> bool {
        self.vertices
            .get(message_id)
            .await
            .map_or(false, |v| v.message().is_some())
    }

    /// Returns whether the message is stored in the Tangle.
    #[cfg_attr(feature = "trace", trace_tools::observe)]
    pub async fn contains(&self, message_id: &MessageId) -> bool {
        self.contains_inner(message_id).await || self.pull_message(message_id, false).await
    }

    /// Get the metadata of a vertex associated with the given `message_id`.
    #[cfg_attr(feature = "trace", trace_tools::observe)]
    pub async fn get_metadata(&self, message_id: &MessageId) -> Option<MessageMetadata> {
        self.get_with(message_id, |v| v.metadata().cloned()).await.flatten()
    }

    /// Get the metadata of a vertex associated with the given `message_id`.
    #[cfg_attr(feature = "trace", trace_tools::observe)]
    pub async fn get_vertex(&self, message_id: &MessageId) -> Option<impl Deref<Target = Vertex> + '_> {
        let exists = self.pull_message(message_id, true).await;

        self.get_inner(message_id).await.map(|mut v| {
            if exists {
                v.allow_eviction();
            }
            v
        })
    }

    /// Updates the metadata of a vertex.
    #[cfg_attr(feature = "trace", trace_tools::observe)]
    pub async fn update_metadata<R, Update>(&self, message_id: &MessageId, update: Update) -> Option<R>
    where
        Update: FnOnce(&mut MessageMetadata) -> R,
    {
        let exists = self.pull_message(message_id, true).await;

        if let Some(mut vertex) = self.vertices.get_mut(message_id).await {
            if exists {
                vertex.allow_eviction();
            }
            let r = vertex.metadata_mut().map(update);

            if let Some((msg, meta)) = vertex.message_and_metadata() {
                let (msg, meta) = ((&**msg).clone(), *meta);

                self.storage_insert(*message_id, msg, meta)
                    .unwrap_or_else(|e| info!("Failed to update metadata for message {:?}", e));

                drop(vertex);
            }

            r
        } else {
            None
        }
    }

    #[cfg_attr(feature = "trace", trace_tools::observe)]
    async fn children_inner(&self, message_id: &MessageId) -> Option<impl Deref<Target = Vec<MessageId>> + '_> {
        struct Wrapper<'a> {
            children: Vec<MessageId>,
            phantom: PhantomData<&'a ()>,
        }

        impl<'a> Deref for Wrapper<'a> {
            type Target = Vec<MessageId>;

            fn deref(&self) -> &Self::Target {
                &self.children
            }
        }

        let vertex = self
            .vertices
            .get(message_id)
            .await
            // Skip approver lists that are not exhaustive
            .filter(|v| v.children_exhaustive());

        let children = match vertex {
            Some(vertex) => {
                let children = vertex.children().to_vec();
                drop(vertex);
                children
            }
            None => {
                drop(vertex);
                let to_insert = match self.storage.fetch(message_id) {
                    Err(e) => {
                        info!("Failed to update approvers for message message {:?}", e);
                        Vec::new()
                    }
                    Ok(None) => Vec::new(),
                    Ok(Some(approvers)) => approvers,
                };

                let mut vertex = self.vertices.get_mut_or_empty(*message_id).await;

                // We've just fetched approvers from the database, so we have all the information available to us now.
                // Therefore, the approvers list is exhaustive (i.e: it contains all knowledge we have).
                vertex.set_exhaustive();

                for child in to_insert {
                    vertex.add_child(child);
                }
=======
    /// Get the data and metadata of a vertex associated with the given `message_id`.
    pub fn get_message_and_metadata(&self, message_id: &MessageId) -> Option<(Message, MessageMetadata)> {
        let msg = self.storage.fetch(message_id).unwrap_or_default()?;
        let meta = self.storage.fetch(message_id).unwrap_or_default()?;

        Some((msg, meta))
    }

    /// Returns whether the message is stored in the Tangle.
    pub fn contains(&self, message_id: &MessageId) -> bool {
        self.storage.exist(message_id).unwrap_or_default()
    }

    /// Get the metadata of a vertex associated with the given `message_id`.
    pub fn get_metadata(&self, message_id: &MessageId) -> Option<MessageMetadata> {
        self.storage.fetch(message_id).unwrap_or_default()
    }

    /// Updates the metadata of a vertex.
    pub fn update_metadata<R>(
        &self,
        message_id: &MessageId,
        update: impl FnOnce(&mut MessageMetadata) -> R + Copy,
    ) -> Option<R> {
        let mut output = None;
>>>>>>> e776d773

        self.storage
            .update(message_id, |metadata| output = Some(update(metadata)))
            .unwrap_or_default();

        output
    }

    /// Returns the children of a vertex, if we know about them.
<<<<<<< HEAD
    #[cfg_attr(feature = "trace", trace_tools::observe)]
    pub async fn get_children(&self, message_id: &MessageId) -> Option<Vec<MessageId>> {
        // Effectively atomic
        self.children_inner(message_id).await.map(|approvers| approvers.clone())
    }

    // Attempts to pull the message from the storage, returns true if successful.
    #[cfg_attr(feature = "trace", trace_tools::observe)]
    async fn pull_message(&self, message_id: &MessageId, prevent_eviction: bool) -> bool {
        let contains_now = if prevent_eviction {
            self.vertices.get_mut(message_id).await.map_or(false, |mut v| {
                if v.message().is_some() {
                    v.prevent_eviction();
                    true
                } else {
                    false
                }
            })
        } else {
            self.contains_inner(message_id).await
        };

        // If the tangle already contains the message, do no more work
        if contains_now {
            true
        } else if let Ok(Some((msg, metadata))) = self.storage_get(message_id) {
            self.insert_inner(*message_id, msg, metadata, prevent_eviction).await;

            true
        } else {
            false
        }
    }

    #[cfg_attr(feature = "trace", trace_tools::observe)]
    async fn perform_eviction(&self) {
        let max_len = self.max_len.load(Ordering::Relaxed);
        let max_eviction_retries = self.config.max_eviction_retries();

        if self.vertices.len() > max_len {
            while self.vertices.len() > ((1.0 - CACHE_THRESHOLD_FACTOR) * max_len as f64) as usize {
                if self.vertices.pop_random(max_eviction_retries).await.is_none() {
                    log::warn!(
                        "could not perform cache eviction after {} attempts",
                        max_eviction_retries
                    );

                    break;
                }
            }
        }
    }

    fn storage_get(&self, id: &MessageId) -> Result<Option<(Message, MessageMetadata)>, B::Error> {
        let msg = self.storage.fetch(id)?;
        let meta = self.storage.fetch(id)?;

        Ok(msg.zip(meta))
    }

    fn storage_insert(&self, id: MessageId, tx: Message, metadata: MessageMetadata) -> Result<(), B::Error> {
        self.storage.insert(&id, &tx)?;
        self.storage.insert(&id, &metadata)?;

        Ok(())
=======
    pub fn get_children(&self, message_id: &MessageId) -> Option<Vec<MessageId>> {
        self.storage.fetch(message_id).unwrap_or_default()
>>>>>>> e776d773
    }
}<|MERGE_RESOLUTION|>--- conflicted
+++ resolved
@@ -1,15 +1,7 @@
 // Copyright 2020-2021 IOTA Stiftung
 // SPDX-License-Identifier: Apache-2.0
 
-<<<<<<< HEAD
-use std::{
-    marker::PhantomData,
-    ops::{Deref, DerefMut},
-    sync::atomic::{AtomicU32, AtomicUsize, Ordering},
-};
-=======
 use std::sync::atomic::{AtomicU32, Ordering};
->>>>>>> e776d773
 
 use bee_message::{
     milestone::{Milestone, MilestoneIndex},
@@ -27,12 +19,6 @@
     solid_entry_point::SolidEntryPoint,
     storage::StorageBackend,
     urts::UrtsTipPool,
-<<<<<<< HEAD
-    vertex::Vertex,
-    vertices::Vertices,
-    MessageRef,
-=======
->>>>>>> e776d773
 };
 
 const SYNCED_THRESHOLD: u32 = 2;
@@ -79,27 +65,14 @@
         &self.config
     }
 
-<<<<<<< HEAD
-    /// Insert a message into the tangle.
-    #[cfg_attr(feature = "trace", trace_tools::observe)]
-    pub async fn insert(
-        &self,
-        message: Message,
-        message_id: MessageId,
-        metadata: MessageMetadata,
-    ) -> Option<MessageRef> {
-        let exists = self.pull_message(&message_id, true).await;
-
-        let msg = self.insert_inner(message_id, message.clone(), metadata, !exists).await;
-=======
     /// Insert a message into the tangle without overwriting its metadata if it already exists.
+    #[cfg_attr(feature = "trace", trace_tools::observe)]
     pub fn insert(&self, message: &Message, message_id: &MessageId, metadata: &MessageMetadata) {
         self.storage
             .insert(message_id, message)
             .ok()
             .and_then(|()| {
                 self.storage.insert_strict(message_id, metadata).ok()?;
->>>>>>> e776d773
 
                 let message_id = *message_id;
                 for &parent in message.parents().iter() {
@@ -113,15 +86,10 @@
     }
 
     /// Add a milestone to the tangle.
-<<<<<<< HEAD
-    #[cfg_attr(feature = "trace", trace_tools::observe)]
-    pub async fn add_milestone(&self, idx: MilestoneIndex, milestone: Milestone) {
-        // TODO: only insert if vacant
-=======
+    #[cfg_attr(feature = "trace", trace_tools::observe)]
     pub fn add_milestone(&self, idx: MilestoneIndex, milestone: Milestone) {
         let index = IndexId::new(idx, *milestone.message_id());
 
->>>>>>> e776d773
         self.update_metadata(milestone.message_id(), |metadata| {
             metadata.flags_mut().set_milestone(true);
             metadata.set_milestone_index(idx);
@@ -129,78 +97,11 @@
         });
         self.storage
             .insert(&idx, &milestone)
-<<<<<<< HEAD
-            .unwrap_or_else(|e| info!("Failed to insert message {:?}", e));
-        self.milestones.lock().await.insert(idx, milestone);
-    }
-
-    /// Remove a milestone from the tangle.
-    #[cfg_attr(feature = "trace", trace_tools::observe)]
-    pub async fn remove_milestone(&self, index: MilestoneIndex) {
-        self.milestones.lock().await.remove(&index);
-    }
-
-    #[cfg_attr(feature = "trace", trace_tools::observe)]
-    async fn pull_milestone(&self, idx: MilestoneIndex) -> Option<MessageId> {
-        if let Some(milestone) = self.storage().fetch(&idx).unwrap_or_else(|e| {
-            info!("Failed to insert message {:?}", e);
-            None
-        }) {
-            let message_id = *self
-                .milestones
-                .lock()
-                .await
-                .entry(idx)
-                .or_insert(milestone)
-                .message_id();
-
-            Some(message_id)
-        } else {
-            None
-        }
+            .unwrap_or_else(|e| warn!("Failed to insert milestone message {:?}", e));
     }
 
     /// Get the milestone from the tangle that corresponds to the given milestone index.
     #[cfg_attr(feature = "trace", trace_tools::observe)]
-    pub async fn get_milestone(&self, index: MilestoneIndex) -> Option<Milestone> {
-        self.milestones.lock().await.get(&index).cloned()
-    }
-
-    /// Get the message associated with the given milestone index from the tangle.
-    #[cfg_attr(feature = "trace", trace_tools::observe)]
-    pub async fn get_milestone_message(&self, index: MilestoneIndex) -> Option<MessageRef> {
-        // TODO: use combinator instead of match
-        match self.get_milestone_message_id(index).await {
-            None => None,
-            Some(ref hash) => self.get(hash).await,
-        }
-    }
-
-    /// Get the message ID associated with the given milestone index from the tangle.
-    #[cfg_attr(feature = "trace", trace_tools::observe)]
-    pub async fn get_milestone_message_id(&self, index: MilestoneIndex) -> Option<MessageId> {
-        let message_id = self.milestones.lock().await.get(&index).map(|m| *m.message_id());
-
-        // TODO: use combinator instead of match
-        match message_id {
-            Some(m) => Some(m),
-            None => Some(self.pull_milestone(index).await?),
-        }
-    }
-
-    /// Return whether the tangle contains the given milestone index.
-    #[cfg_attr(feature = "trace", trace_tools::observe)]
-    pub async fn contains_milestone(&self, idx: MilestoneIndex) -> bool {
-        // Not using `||` as its first operand would keep the lock alive causing a deadlock with its second operand.
-        if self.milestones.lock().await.contains_key(&idx) {
-            return true;
-        }
-        self.pull_milestone(idx).await.is_some()
-=======
-            .unwrap_or_else(|e| warn!("Failed to insert milestone message {:?}", e));
-    }
-
-    /// Get the milestone from the tangle that corresponds to the given milestone index.
     pub fn get_milestone(&self, index: MilestoneIndex) -> Option<Milestone> {
         self.storage.fetch(&index).unwrap_or_else(|e| {
             warn!("Failed to fetch milestone {:?}", e);
@@ -209,19 +110,21 @@
     }
 
     /// Get the message associated with the given milestone index from the tangle.
+    #[cfg_attr(feature = "trace", trace_tools::observe)]
     pub fn get_milestone_message(&self, index: MilestoneIndex) -> Option<Message> {
         self.get_milestone_message_id(index).and_then(|hash| self.get(&hash))
     }
 
     /// Get the message ID associated with the given milestone index from the tangle.
+    #[cfg_attr(feature = "trace", trace_tools::observe)]
     pub fn get_milestone_message_id(&self, index: MilestoneIndex) -> Option<MessageId> {
         self.get_milestone(index).map(|m| *m.message_id())
     }
 
     /// Return whether the tangle contains the given milestone index.
+    #[cfg_attr(feature = "trace", trace_tools::observe)]
     pub fn contains_milestone(&self, index: MilestoneIndex) -> bool {
         self.storage.exist(&index).unwrap_or_default()
->>>>>>> e776d773
     }
 
     /// Get the index of the latest milestone.
@@ -395,30 +298,8 @@
         }
     }
 
-<<<<<<< HEAD
-    /// Get the oldest milestone root snapshot index.
-    #[cfg_attr(feature = "trace", trace_tools::observe)]
-    pub async fn omrsi(&self, id: &MessageId) -> Option<IndexId> {
-        match self.solid_entry_points.lock().await.get(SolidEntryPoint::ref_cast(id)) {
-            Some(sep) => Some(IndexId::new(*sep, *id)),
-            None => match self.get_metadata(id).await {
-                Some(metadata) => metadata.omrsi(),
-                None => None,
-            },
-        }
-    }
-
-    /// Get the youngest milestone root snapshot index.
-    #[cfg_attr(feature = "trace", trace_tools::observe)]
-    pub async fn ymrsi(&self, id: &MessageId) -> Option<IndexId> {
-        match self.solid_entry_points.lock().await.get(SolidEntryPoint::ref_cast(id)) {
-            Some(sep) => Some(IndexId::new(*sep, *id)),
-            None => match self.get_metadata(id).await {
-                Some(metadata) => metadata.ymrsi(),
-                None => None,
-            },
-=======
     /// Get the oldest and youngest milestone root snapshot index.
+    #[cfg_attr(feature = "trace", trace_tools::observe)]
     pub async fn omrsi_and_ymrsi(&self, id: &MessageId) -> Option<(IndexId, IndexId)> {
         match self.solid_entry_points.lock().await.get(SolidEntryPoint::ref_cast(id)) {
             Some(sep) => {
@@ -426,7 +307,6 @@
                 Some((index, index))
             }
             None => self.get_metadata(id).and_then(|metadata| metadata.omrsi_and_ymrsi()),
->>>>>>> e776d773
         }
     }
 
@@ -460,187 +340,14 @@
         self.tip_pool.lock().await.non_lazy_tips().len()
     }
 
-<<<<<<< HEAD
-    /// Change the maximum number of entries to store in the cache.
-    #[cfg_attr(feature = "trace", trace_tools::observe)]
-    fn resize(&self, len: usize) {
-        self.max_len.store(len, Ordering::Relaxed);
-    }
-
-    /// Return a reference to the storage  used by this tangle.
-    fn storage(&self) -> &B {
-        &self.storage
-    }
-
-    #[cfg_attr(feature = "trace", trace_tools::observe)]
-    async fn insert_inner(
-        &self,
-        message_id: MessageId,
-        message: Message,
-        metadata: MessageMetadata,
-        prevent_eviction: bool,
-    ) -> Option<MessageRef> {
-        let mut vertex = self.vertices.get_mut_or_empty(message_id).await;
-
-        if prevent_eviction {
-            vertex.prevent_eviction();
-        }
-
-        let msg = if vertex.message().is_some() {
-            drop(vertex);
-            None
-        } else {
-            let parents = message.parents().clone();
-
-            vertex.insert_message_and_metadata(message, metadata);
-            let msg = vertex.message().cloned();
-            drop(vertex);
-
-            // Insert children for parents
-            for &parent in parents.iter() {
-                self.vertices.get_mut_or_empty(parent).await.add_child(message_id);
-            }
-
-            msg
-        };
-
-        self.perform_eviction().await;
-
-        msg
-    }
-
-    #[cfg_attr(feature = "trace", trace_tools::observe)]
-    async fn get_inner(&self, message_id: &MessageId) -> Option<impl DerefMut<Target = Vertex> + '_> {
-        self.vertices.get_mut(message_id).await
-    }
-
-    #[cfg_attr(feature = "trace", trace_tools::observe)]
-=======
->>>>>>> e776d773
     /// Get the data of a vertex associated with the given `message_id`.
+    #[cfg_attr(feature = "trace", trace_tools::observe)]
     pub fn get(&self, message_id: &MessageId) -> Option<Message> {
         self.storage.fetch(message_id).unwrap_or_default()
     }
 
-<<<<<<< HEAD
-    /// Get the data of a vertex associated with the given `message_id`.
-    #[cfg_attr(feature = "trace", trace_tools::observe)]
-    pub async fn get(&self, message_id: &MessageId) -> Option<MessageRef> {
-        self.get_with(message_id, |v| v.message().cloned()).await.flatten()
-    }
-
-    #[cfg_attr(feature = "trace", trace_tools::observe)]
-    async fn contains_inner(&self, message_id: &MessageId) -> bool {
-        self.vertices
-            .get(message_id)
-            .await
-            .map_or(false, |v| v.message().is_some())
-    }
-
-    /// Returns whether the message is stored in the Tangle.
-    #[cfg_attr(feature = "trace", trace_tools::observe)]
-    pub async fn contains(&self, message_id: &MessageId) -> bool {
-        self.contains_inner(message_id).await || self.pull_message(message_id, false).await
-    }
-
-    /// Get the metadata of a vertex associated with the given `message_id`.
-    #[cfg_attr(feature = "trace", trace_tools::observe)]
-    pub async fn get_metadata(&self, message_id: &MessageId) -> Option<MessageMetadata> {
-        self.get_with(message_id, |v| v.metadata().cloned()).await.flatten()
-    }
-
-    /// Get the metadata of a vertex associated with the given `message_id`.
-    #[cfg_attr(feature = "trace", trace_tools::observe)]
-    pub async fn get_vertex(&self, message_id: &MessageId) -> Option<impl Deref<Target = Vertex> + '_> {
-        let exists = self.pull_message(message_id, true).await;
-
-        self.get_inner(message_id).await.map(|mut v| {
-            if exists {
-                v.allow_eviction();
-            }
-            v
-        })
-    }
-
-    /// Updates the metadata of a vertex.
-    #[cfg_attr(feature = "trace", trace_tools::observe)]
-    pub async fn update_metadata<R, Update>(&self, message_id: &MessageId, update: Update) -> Option<R>
-    where
-        Update: FnOnce(&mut MessageMetadata) -> R,
-    {
-        let exists = self.pull_message(message_id, true).await;
-
-        if let Some(mut vertex) = self.vertices.get_mut(message_id).await {
-            if exists {
-                vertex.allow_eviction();
-            }
-            let r = vertex.metadata_mut().map(update);
-
-            if let Some((msg, meta)) = vertex.message_and_metadata() {
-                let (msg, meta) = ((&**msg).clone(), *meta);
-
-                self.storage_insert(*message_id, msg, meta)
-                    .unwrap_or_else(|e| info!("Failed to update metadata for message {:?}", e));
-
-                drop(vertex);
-            }
-
-            r
-        } else {
-            None
-        }
-    }
-
-    #[cfg_attr(feature = "trace", trace_tools::observe)]
-    async fn children_inner(&self, message_id: &MessageId) -> Option<impl Deref<Target = Vec<MessageId>> + '_> {
-        struct Wrapper<'a> {
-            children: Vec<MessageId>,
-            phantom: PhantomData<&'a ()>,
-        }
-
-        impl<'a> Deref for Wrapper<'a> {
-            type Target = Vec<MessageId>;
-
-            fn deref(&self) -> &Self::Target {
-                &self.children
-            }
-        }
-
-        let vertex = self
-            .vertices
-            .get(message_id)
-            .await
-            // Skip approver lists that are not exhaustive
-            .filter(|v| v.children_exhaustive());
-
-        let children = match vertex {
-            Some(vertex) => {
-                let children = vertex.children().to_vec();
-                drop(vertex);
-                children
-            }
-            None => {
-                drop(vertex);
-                let to_insert = match self.storage.fetch(message_id) {
-                    Err(e) => {
-                        info!("Failed to update approvers for message message {:?}", e);
-                        Vec::new()
-                    }
-                    Ok(None) => Vec::new(),
-                    Ok(Some(approvers)) => approvers,
-                };
-
-                let mut vertex = self.vertices.get_mut_or_empty(*message_id).await;
-
-                // We've just fetched approvers from the database, so we have all the information available to us now.
-                // Therefore, the approvers list is exhaustive (i.e: it contains all knowledge we have).
-                vertex.set_exhaustive();
-
-                for child in to_insert {
-                    vertex.add_child(child);
-                }
-=======
     /// Get the data and metadata of a vertex associated with the given `message_id`.
+    #[cfg_attr(feature = "trace", trace_tools::observe)]
     pub fn get_message_and_metadata(&self, message_id: &MessageId) -> Option<(Message, MessageMetadata)> {
         let msg = self.storage.fetch(message_id).unwrap_or_default()?;
         let meta = self.storage.fetch(message_id).unwrap_or_default()?;
@@ -649,23 +356,25 @@
     }
 
     /// Returns whether the message is stored in the Tangle.
+    #[cfg_attr(feature = "trace", trace_tools::observe)]
     pub fn contains(&self, message_id: &MessageId) -> bool {
         self.storage.exist(message_id).unwrap_or_default()
     }
 
     /// Get the metadata of a vertex associated with the given `message_id`.
+    #[cfg_attr(feature = "trace", trace_tools::observe)]
     pub fn get_metadata(&self, message_id: &MessageId) -> Option<MessageMetadata> {
         self.storage.fetch(message_id).unwrap_or_default()
     }
 
     /// Updates the metadata of a vertex.
+    #[cfg_attr(feature = "trace", trace_tools::observe)]
     pub fn update_metadata<R>(
         &self,
         message_id: &MessageId,
         update: impl FnOnce(&mut MessageMetadata) -> R + Copy,
     ) -> Option<R> {
         let mut output = None;
->>>>>>> e776d773
 
         self.storage
             .update(message_id, |metadata| output = Some(update(metadata)))
@@ -675,75 +384,8 @@
     }
 
     /// Returns the children of a vertex, if we know about them.
-<<<<<<< HEAD
-    #[cfg_attr(feature = "trace", trace_tools::observe)]
-    pub async fn get_children(&self, message_id: &MessageId) -> Option<Vec<MessageId>> {
-        // Effectively atomic
-        self.children_inner(message_id).await.map(|approvers| approvers.clone())
-    }
-
-    // Attempts to pull the message from the storage, returns true if successful.
-    #[cfg_attr(feature = "trace", trace_tools::observe)]
-    async fn pull_message(&self, message_id: &MessageId, prevent_eviction: bool) -> bool {
-        let contains_now = if prevent_eviction {
-            self.vertices.get_mut(message_id).await.map_or(false, |mut v| {
-                if v.message().is_some() {
-                    v.prevent_eviction();
-                    true
-                } else {
-                    false
-                }
-            })
-        } else {
-            self.contains_inner(message_id).await
-        };
-
-        // If the tangle already contains the message, do no more work
-        if contains_now {
-            true
-        } else if let Ok(Some((msg, metadata))) = self.storage_get(message_id) {
-            self.insert_inner(*message_id, msg, metadata, prevent_eviction).await;
-
-            true
-        } else {
-            false
-        }
-    }
-
-    #[cfg_attr(feature = "trace", trace_tools::observe)]
-    async fn perform_eviction(&self) {
-        let max_len = self.max_len.load(Ordering::Relaxed);
-        let max_eviction_retries = self.config.max_eviction_retries();
-
-        if self.vertices.len() > max_len {
-            while self.vertices.len() > ((1.0 - CACHE_THRESHOLD_FACTOR) * max_len as f64) as usize {
-                if self.vertices.pop_random(max_eviction_retries).await.is_none() {
-                    log::warn!(
-                        "could not perform cache eviction after {} attempts",
-                        max_eviction_retries
-                    );
-
-                    break;
-                }
-            }
-        }
-    }
-
-    fn storage_get(&self, id: &MessageId) -> Result<Option<(Message, MessageMetadata)>, B::Error> {
-        let msg = self.storage.fetch(id)?;
-        let meta = self.storage.fetch(id)?;
-
-        Ok(msg.zip(meta))
-    }
-
-    fn storage_insert(&self, id: MessageId, tx: Message, metadata: MessageMetadata) -> Result<(), B::Error> {
-        self.storage.insert(&id, &tx)?;
-        self.storage.insert(&id, &metadata)?;
-
-        Ok(())
-=======
+    #[cfg_attr(feature = "trace", trace_tools::observe)]
     pub fn get_children(&self, message_id: &MessageId) -> Option<Vec<MessageId>> {
         self.storage.fetch(message_id).unwrap_or_default()
->>>>>>> e776d773
     }
 }