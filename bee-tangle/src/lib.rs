// Copyright 2021 IOTA Stiftung
// SPDX-License-Identifier: Apache-2.0

//! Implementation of the IOTA tangle.

#![deny(missing_docs)]

mod tangle;
mod walker;

<<<<<<< HEAD
pub use message_data::MessageData;
pub use tangle::Tangle;
pub use walker::TangleWalker;
=======
pub use tangle::Tangle;
>>>>>>> 48a16acb
<|MERGE_RESOLUTION|>--- conflicted
+++ resolved
@@ -8,10 +8,5 @@
 mod tangle;
 mod walker;
 
-<<<<<<< HEAD
-pub use message_data::MessageData;
 pub use tangle::Tangle;
-pub use walker::TangleWalker;
-=======
-pub use tangle::Tangle;
->>>>>>> 48a16acb
+pub use walker::TangleWalker;