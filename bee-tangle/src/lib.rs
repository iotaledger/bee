--- conflicted
+++ resolved
@@ -8,50 +8,5 @@
 mod message_data;
 mod tangle;
 
-<<<<<<< HEAD
-/// Data structure used by the [`Tangle`] to store a [`Message`] with its associated [`MessageMetadata`].
-pub struct MessageData {
-    message: Message,
-    metadata: MessageMetadata,
-}
-
-impl MessageData {
-    /// Retrieves the [`Message`] from the [`MessageData`].
-    pub fn message(&self) -> &Message {
-        &self.message
-    }
-
-    /// Retrieves the [`MessageMetadata`] from the [`MessageData`].
-    pub fn metadata(&self) -> &MessageMetadata {
-        &self.metadata
-    }
-}
-
-/// Tangle data structure.
-/// Provides a [`HashMap`] of [`MessageId`]s to [`MessageData`]s.
-#[derive(Default)]
-pub struct Tangle(RwLock<HashMap<MessageId, Arc<MessageData>>>);
-
-impl Tangle {
-    /// Creates a new [`Tangle`].
-    pub fn new() -> Self {
-        Self::default()
-    }
-
-    /// Inserts a [`Message`] and its [`MessageMetadata`] into the [`Tangle`], associating it with a [`MessageId`].
-    pub async fn insert(&self, message_id: MessageId, message: Message, metadata: MessageMetadata) {
-        self.0
-            .write()
-            .await
-            .insert(message_id, Arc::new(MessageData { message, metadata }));
-    }
-
-    /// Retrieves the [`MessageData`] from the [`Tangle`] with a given [`MessageId`].
-    pub async fn get(&self, message_id: &MessageId) -> Option<Arc<MessageData>> {
-        self.0.read().await.get(message_id).cloned()
-    }
-}
-=======
 pub use message_data::MessageData;
-pub use tangle::Tangle;
->>>>>>> 19117741
+pub use tangle::Tangle;