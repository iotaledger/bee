--- conflicted
+++ resolved
@@ -9,13 +9,8 @@
     pub milestone: Milestone,
 }
 
-<<<<<<< HEAD
-#[derive(Clone, Debug)]
-pub struct LatestSolidMilestoneChanged {
-=======
 #[derive(Clone)]
 pub struct SolidMilestoneChanged {
->>>>>>> 5206dbd3
     pub index: MilestoneIndex,
     pub milestone: Milestone,
 }
