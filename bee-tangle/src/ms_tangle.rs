// Copyright 2020 IOTA Stiftung
// SPDX-License-Identifier: Apache-2.0

use crate::{
    metadata::{IndexId, MessageMetadata},
    storage::StorageBackend,
    tangle::{Hooks, Tangle},
    urts::UrtsTipPool,
    MessageRef,
};

use bee_message::{
    milestone::{Milestone, MilestoneIndex},
    Message, MessageId,
};
use bee_runtime::resource::ResourceHandle;

use async_trait::async_trait;
use log::{info, trace};
use tokio::sync::Mutex;

use std::{
    collections::HashMap,
    ops::Deref,
    sync::atomic::{AtomicU32, Ordering},
    time::{SystemTime, UNIX_EPOCH},
};

pub struct StorageHooks<B> {
    #[allow(dead_code)]
    storage: ResourceHandle<B>,
}

#[async_trait]
impl<B: StorageBackend> Hooks<MessageMetadata> for StorageHooks<B> {
    type Error = B::Error;

    async fn get(&self, msg: &MessageId) -> Result<Option<(Message, MessageMetadata)>, Self::Error> {
        trace!("Attempted to fetch message {:?}", msg);
        Ok(self.storage.fetch(msg).await?.zip(self.storage.fetch(msg).await?))
    }

    async fn insert(&self, msg: MessageId, tx: Message, metadata: MessageMetadata) -> Result<(), Self::Error> {
        trace!("Attempted to insert message {:?}", msg);
        self.storage.insert(&msg, &tx).await?;
        self.storage.insert(&msg, &metadata).await?;
        Ok(())
    }

    async fn fetch_approvers(&self, msg: &MessageId) -> Result<Option<Vec<MessageId>>, Self::Error> {
        trace!("Attempted to fetch approvers for message {:?}", msg);
        self.storage.fetch(msg).await
    }

    async fn insert_approver(&self, msg: MessageId, approver: MessageId) -> Result<(), Self::Error> {
        trace!("Attempted to insert approver for message {:?}", msg);
        self.storage.insert(&(msg, approver), &()).await
    }

    async fn update_approvers(&self, msg: MessageId, approvers: &Vec<MessageId>) -> Result<(), Self::Error> {
        trace!("Attempted to update approvers for message {:?}", msg);
        // self.storage.insert(&msg, approvers).await
        for approver in approvers {
            self.storage.insert(&(msg, *approver), &()).await?;
        }
        Ok(())
    }
}

impl<B: StorageBackend> StorageHooks<B> {
    async fn get_milestone(&self, idx: &MilestoneIndex) -> Result<Option<Milestone>, B::Error> {
        trace!("Attempted to fetch milestone {:?}", idx);
        Ok(self.storage.fetch(idx).await?)
    }

    async fn insert_milestone(&self, idx: MilestoneIndex, milestone: &Milestone) -> Result<(), B::Error> {
        trace!("Attempted to insert milestone {:?}", idx);
        self.storage.insert(&idx, milestone).await?;
        Ok(())
    }
}

/// Milestone-based Tangle.
pub struct MsTangle<B> {
    pub(crate) inner: Tangle<MessageMetadata, StorageHooks<B>>,
    pub(crate) milestones: Mutex<HashMap<MilestoneIndex, Milestone>>,
    pub(crate) solid_entry_points: Mutex<HashMap<MessageId, MilestoneIndex>>,
    latest_milestone_index: AtomicU32,
    latest_solid_milestone_index: AtomicU32,
    snapshot_index: AtomicU32,
    pruning_index: AtomicU32,
    entry_point_index: AtomicU32,
    tip_pool: Mutex<UrtsTipPool>,
}

impl<B> Deref for MsTangle<B> {
    type Target = Tangle<MessageMetadata, StorageHooks<B>>;

    fn deref(&self) -> &Self::Target {
        &self.inner
    }
}

impl<B: StorageBackend> MsTangle<B> {
    pub fn new(storage: ResourceHandle<B>) -> Self {
        Self {
            inner: Tangle::new(StorageHooks { storage }),
            milestones: Default::default(),
            solid_entry_points: Default::default(),
            latest_milestone_index: Default::default(),
            latest_solid_milestone_index: Default::default(),
            snapshot_index: Default::default(),
            pruning_index: Default::default(),
            entry_point_index: Default::default(),
            tip_pool: Mutex::new(UrtsTipPool::default()),
        }
    }

    pub async fn shutdown(self) {
        // TODO: Write back changes by calling self.inner.shutdown().await
    }

    pub async fn insert(&self, message: Message, hash: MessageId, metadata: MessageMetadata) -> Option<MessageRef> {
        // TODO this has been temporarily moved to the processor.
        // Reason is that since the tangle is not a worker, it can't have access to the propagator tx.
        // When the tangle is made a worker, this should be put back on.
        // if opt.is_some() {
        //     if let Err(e) = Protocol::get()
        //         .propagator_worker
        //         .unbounded_send(PropagatorWorkerEvent(hash))
        //     {
        //         error!("Failed to send hash to propagator: {:?}.", e);
        //     }
        // }
        //
        // opt
        self.inner.insert(hash, message, metadata).await
    }

    pub async fn add_milestone(&self, idx: MilestoneIndex, milestone: Milestone) {
        // TODO: only insert if vacant
        self.inner
            .update_metadata(&milestone.message_id(), |metadata| {
                metadata.flags_mut().set_milestone(true);
                metadata.set_milestone_index(idx);
                metadata.set_otrsi(IndexId(idx, *milestone.message_id()));
                metadata.set_ytrsi(IndexId(idx, *milestone.message_id()));
            })
            .await;
        self.inner
            .hooks()
            .insert_milestone(idx, &milestone)
            .await
            .unwrap_or_else(|e| info!("Failed to insert message {:?}", e));
        // TODO can there be a race condition between 2 ops ?
        self.milestones.lock().await.insert(idx, milestone);
    }

    pub async fn remove_milestone(&self, index: MilestoneIndex) {
        self.milestones.lock().await.remove(&index);
    }

    async fn pull_milestone(&self, idx: MilestoneIndex) -> Option<MessageId> {
        if let Some(milestone) = self.inner.hooks().get_milestone(&idx).await.unwrap_or_else(|e| {
            info!("Failed to insert message {:?}", e);
            None
        }) {
            Some(
                *self
                    .milestones
                    .lock()
                    .await
                    .entry(idx)
                    .or_insert(milestone)
                    .message_id(),
            )
        } else {
            None
        }
    }

    // TODO: use combinator instead of match
    pub async fn get_milestone(&self, index: MilestoneIndex) -> Option<MessageRef> {
        match self.get_milestone_message_id(index).await {
            None => None,
            Some(ref hash) => self.get(hash).await,
        }
    }

    // TODO: use combinator instead of match
    pub async fn get_milestone_message_id(&self, index: MilestoneIndex) -> Option<MessageId> {
        match self.milestones.lock().await.get(&index) {
            Some(m) => Some(*m.message_id()),
            None => Some(self.pull_milestone(index).await?),
        }
    }

    pub async fn contains_milestone(&self, idx: MilestoneIndex) -> bool {
        self.milestones.lock().await.contains_key(&idx) || self.pull_milestone(idx).await.is_some()
    }

    pub fn get_latest_milestone_index(&self) -> MilestoneIndex {
        self.latest_milestone_index.load(Ordering::Relaxed).into()
    }

    pub fn update_latest_milestone_index(&self, new_index: MilestoneIndex) {
        self.latest_milestone_index.store(*new_index, Ordering::Relaxed);
    }

    pub fn get_latest_solid_milestone_index(&self) -> MilestoneIndex {
        self.latest_solid_milestone_index.load(Ordering::Relaxed).into()
    }

    pub fn update_latest_solid_milestone_index(&self, new_index: MilestoneIndex) {
        self.latest_solid_milestone_index.store(*new_index, Ordering::Relaxed);
    }

    pub fn get_snapshot_index(&self) -> MilestoneIndex {
        self.snapshot_index.load(Ordering::Relaxed).into()
    }

    pub fn update_snapshot_index(&self, new_index: MilestoneIndex) {
        self.snapshot_index.store(*new_index, Ordering::Relaxed);
    }

    pub fn get_pruning_index(&self) -> MilestoneIndex {
        self.pruning_index.load(Ordering::Relaxed).into()
    }

    pub fn update_pruning_index(&self, new_index: MilestoneIndex) {
        self.pruning_index.store(*new_index, Ordering::Relaxed);
    }

    pub fn get_entry_point_index(&self) -> MilestoneIndex {
        self.entry_point_index.load(Ordering::Relaxed).into()
    }

    pub fn update_entry_point_index(&self, new_index: MilestoneIndex) {
        self.entry_point_index.store(*new_index, Ordering::Relaxed);
    }

    // TODO reduce to one atomic value ?
    pub fn is_synced(&self) -> bool {
        self.is_synced_threshold(0)
    }

    // TODO reduce to one atomic value ?
    pub fn is_synced_threshold(&self, threshold: u32) -> bool {
        *self.get_latest_solid_milestone_index() >= self.get_latest_milestone_index().saturating_sub(threshold)
    }

    pub async fn get_solid_entry_point_index(&self, hash: &MessageId) -> Option<MilestoneIndex> {
        self.solid_entry_points.lock().await.get(hash).map(|i| *i)
    }

    pub async fn add_solid_entry_point(&self, hash: MessageId, index: MilestoneIndex) {
        self.solid_entry_points.lock().await.insert(hash, index);
    }

    /// Removes `hash` from the set of solid entry points.
    pub async fn remove_solid_entry_point(&self, hash: &MessageId) {
        self.solid_entry_points.lock().await.remove(hash);
    }

    pub async fn clear_solid_entry_points(&self) {
        self.solid_entry_points.lock().await.clear();
    }

    /// Returns whether the message associated with `hash` is a solid entry point.
    pub async fn is_solid_entry_point(&self, hash: &MessageId) -> bool {
        self.solid_entry_points.lock().await.contains_key(hash)
    }

    /// Returns whether the message associated with `hash` is deemed `solid`.
    pub async fn is_solid_message(&self, hash: &MessageId) -> bool {
        if self.is_solid_entry_point(hash).await {
            true
        } else {
            self.inner
                .get_metadata(hash)
                .await
                .map(|metadata| metadata.flags().is_solid())
                .unwrap_or(false)
        }
    }

    pub async fn is_solid_message_maybe(&self, hash: &MessageId) -> bool {
        if self.is_solid_entry_point(hash).await {
            true
        } else {
            self.inner
                .get_metadata_maybe(hash)
                .await
                .map(|metadata| metadata.flags().is_solid())
                .unwrap_or(false)
        }
    }

<<<<<<< HEAD
    pub async fn otrsi(&self, hash: &MessageId) -> Option<IndexId> {
        match self.solid_entry_points.get(hash) {
            Some(sep) => Some(IndexId(*sep.value(), *sep.key())),
=======
    pub async fn otrsi(&self, hash: &MessageId) -> Option<MilestoneIndex> {
        match self.solid_entry_points.lock().await.get(hash) {
            Some(sep) => Some(*sep),
>>>>>>> 7f3f01f4
            None => match self.get_metadata(hash).await {
                Some(metadata) => metadata.otrsi(),
                None => None,
            },
        }
    }

<<<<<<< HEAD
    pub async fn ytrsi(&self, hash: &MessageId) -> Option<IndexId> {
        match self.solid_entry_points.get(hash) {
            Some(sep) => Some(IndexId(*sep.value(), *sep.key())),
=======
    pub async fn ytrsi(&self, hash: &MessageId) -> Option<MilestoneIndex> {
        match self.solid_entry_points.lock().await.get(hash) {
            Some(sep) => Some(*sep),
>>>>>>> 7f3f01f4
            None => match self.get_metadata(hash).await {
                Some(metadata) => metadata.ytrsi(),
                None => None,
            },
        }
    }

    pub async fn insert_tip(&self, message_id: MessageId, parent1: MessageId, parent2: MessageId) {
        self.tip_pool
            .lock()
            .await
            .insert(&self, message_id, parent1, parent2)
            .await;
    }

    pub async fn update_tip_scores(&self) {
        self.tip_pool.lock().await.update_scores(&self).await;
    }

    pub async fn get_messages_to_approve(&self) -> Option<(MessageId, MessageId)> {
        self.tip_pool.lock().await.two_non_lazy_tips()
    }

    pub async fn reduce_tips(&self) {
        self.tip_pool.lock().await.reduce_tips();
    }

    pub async fn non_lazy_tips_num(&self) -> usize {
        self.tip_pool.lock().await.non_lazy_tips().len()
    }

    pub async fn is_healthy(&self) -> bool {
        if !self.is_synced() {
            return false;
        }

        // TODO: check if number of peers != 0 else return false

        match self.get_milestone_message_id(self.get_latest_milestone_index()).await {
            Some(message_id) => match self.get_metadata(&message_id).await {
                Some(metadata) => {
                    let current_time = SystemTime::now()
                        .duration_since(UNIX_EPOCH)
                        .expect("Clock may have gone backwards")
                        .as_millis() as u64;
                    let latest_milestone_arrival_timestamp = metadata.arrival_timestamp();
                    if current_time - latest_milestone_arrival_timestamp > 5 * 60 * 60000 {
                        return false;
                    }
                }
                None => return false,
            },
            None => return false,
        }

        true
    }
}

// #[cfg(test)]
// mod tests {
//     use super::*;
//     use crate::{tangle::MessageMetadata, MilestoneIndex};
//
//     use bee_tangle::traversal;
//     use bee_test::{field::rand_trits_field, message::create_random_attached_tx};
//
//     #[test]
//     fn confirm_message() {
//         // Example from https://github.com/iotaledger/protocol-rfcs/blob/master/text/0005-white-flag/0005-white-flag.md
//
//         let tangle = MsTangle::new();
//
//         // Creates solid entry points
//         let sep1 = rand_trits_field::<MessageId>();
//         let sep2 = rand_trits_field::<MessageId>();
//         let sep3 = rand_trits_field::<MessageId>();
//         let sep4 = rand_trits_field::<MessageId>();
//         let sep5 = rand_trits_field::<MessageId>();
//         let sep6 = rand_trits_field::<MessageId>();
//
//         // Adds solid entry points
//         tangle.add_solid_entry_point(sep1, MilestoneIndex(0));
//         tangle.add_solid_entry_point(sep2, MilestoneIndex(1));
//         tangle.add_solid_entry_point(sep3, MilestoneIndex(2));
//         tangle.add_solid_entry_point(sep4, MilestoneIndex(3));
//         tangle.add_solid_entry_point(sep5, MilestoneIndex(4));
//         tangle.add_solid_entry_point(sep6, MilestoneIndex(5));
//
//         // Links messages
//         let (a_hash, a) = create_random_attached_tx(sep1, sep2);
//         let (b_hash, b) = create_random_attached_tx(sep3, sep4);
//         let (c_hash, c) = create_random_attached_tx(sep5, sep6);
//         let (d_hash, d) = create_random_attached_tx(b_hash, a_hash);
//         let (e_hash, e) = create_random_attached_tx(b_hash, a_hash);
//         let (f_hash, f) = create_random_attached_tx(c_hash, b_hash);
//         let (g_hash, g) = create_random_attached_tx(e_hash, d_hash);
//         let (h_hash, h) = create_random_attached_tx(f_hash, e_hash);
//         let (i_hash, i) = create_random_attached_tx(c_hash, f_hash);
//         let (j_hash, j) = create_random_attached_tx(h_hash, g_hash);
//         let (k_hash, k) = create_random_attached_tx(i_hash, h_hash);
//         let (l_hash, l) = create_random_attached_tx(j_hash, g_hash);
//         let (m_hash, m) = create_random_attached_tx(h_hash, j_hash);
//         let (n_hash, n) = create_random_attached_tx(k_hash, h_hash);
//         let (o_hash, o) = create_random_attached_tx(i_hash, k_hash);
//         let (p_hash, p) = create_random_attached_tx(i_hash, k_hash);
//         let (q_hash, q) = create_random_attached_tx(m_hash, l_hash);
//         let (r_hash, r) = create_random_attached_tx(m_hash, l_hash);
//         let (s_hash, s) = create_random_attached_tx(o_hash, n_hash);
//         let (t_hash, t) = create_random_attached_tx(p_hash, o_hash);
//         let (u_hash, u) = create_random_attached_tx(r_hash, q_hash);
//         let (v_hash, v) = create_random_attached_tx(s_hash, r_hash);
//         let (w_hash, w) = create_random_attached_tx(t_hash, s_hash);
//         let (x_hash, x) = create_random_attached_tx(u_hash, q_hash);
//         let (y_hash, y) = create_random_attached_tx(v_hash, u_hash);
//         let (z_hash, z) = create_random_attached_tx(s_hash, v_hash);
//
//         // Confirms messages
//         // TODO uncomment when confirmation index
//         // tangle.confirm_message(a_hash, 1);
//         // tangle.confirm_message(b_hash, 1);
//         // tangle.confirm_message(c_hash, 1);
//         // tangle.confirm_message(d_hash, 2);
//         // tangle.confirm_message(e_hash, 1);
//         // tangle.confirm_message(f_hash, 1);
//         // tangle.confirm_message(g_hash, 2);
//         // tangle.confirm_message(h_hash, 1);
//         // tangle.confirm_message(i_hash, 2);
//         // tangle.confirm_message(j_hash, 2);
//         // tangle.confirm_message(k_hash, 2);
//         // tangle.confirm_message(l_hash, 2);
//         // tangle.confirm_message(m_hash, 2);
//         // tangle.confirm_message(n_hash, 2);
//         // tangle.confirm_message(o_hash, 2);
//         // tangle.confirm_message(p_hash, 3);
//         // tangle.confirm_message(q_hash, 3);
//         // tangle.confirm_message(r_hash, 2);
//         // tangle.confirm_message(s_hash, 2);
//         // tangle.confirm_message(t_hash, 3);
//         // tangle.confirm_message(u_hash, 3);
//         // tangle.confirm_message(v_hash, 2);
//         // tangle.confirm_message(w_hash, 3);
//         // tangle.confirm_message(x_hash, 3);
//         // tangle.confirm_message(y_hash, 3);
//         // tangle.confirm_message(z_hash, 3);
//
//         // Constructs the graph
//         tangle.insert(a, a_hash, MessageMetadata::new());
//         tangle.insert(b, b_hash, MessageMetadata::new());
//         tangle.insert(c, c_hash, MessageMetadata::new());
//         tangle.insert(d, d_hash, MessageMetadata::new());
//         tangle.insert(e, e_hash, MessageMetadata::new());
//         tangle.insert(f, f_hash, MessageMetadata::new());
//         tangle.insert(g, g_hash, MessageMetadata::new());
//         tangle.insert(h, h_hash, MessageMetadata::new());
//         tangle.insert(i, i_hash, MessageMetadata::new());
//         tangle.insert(j, j_hash, MessageMetadata::new());
//         tangle.insert(k, k_hash, MessageMetadata::new());
//         tangle.insert(l, l_hash, MessageMetadata::new());
//         tangle.insert(m, m_hash, MessageMetadata::new());
//         tangle.insert(n, n_hash, MessageMetadata::new());
//         tangle.insert(o, o_hash, MessageMetadata::new());
//         tangle.insert(p, p_hash, MessageMetadata::new());
//         tangle.insert(q, q_hash, MessageMetadata::new());
//         tangle.insert(r, r_hash, MessageMetadata::new());
//         tangle.insert(s, s_hash, MessageMetadata::new());
//         tangle.insert(t, t_hash, MessageMetadata::new());
//         tangle.insert(u, u_hash, MessageMetadata::new());
//         tangle.insert(v, v_hash, MessageMetadata::new());
//         tangle.insert(w, w_hash, MessageMetadata::new());
//         tangle.insert(x, x_hash, MessageMetadata::new());
//         tangle.insert(y, y_hash, MessageMetadata::new());
//         tangle.insert(z, z_hash, MessageMetadata::new());
//
//         let mut hashes = Vec::new();
//
//         traversal::visit_children_depth_first(
//             &tangle.inner,
//             v_hash,
//             |_, _| true,
//             |hash, _tx, _metadata| hashes.push(*hash),
//             |_| (),
//         );
//
//         // TODO Remove when we have confirmation index
//         assert_eq!(hashes.len(), 18);
//
//         assert_eq!(hashes[0], a_hash);
//         assert_eq!(hashes[1], b_hash);
//         assert_eq!(hashes[2], d_hash);
//         assert_eq!(hashes[3], e_hash);
//         assert_eq!(hashes[4], g_hash);
//         assert_eq!(hashes[5], c_hash);
//         assert_eq!(hashes[6], f_hash);
//         assert_eq!(hashes[7], h_hash);
//         assert_eq!(hashes[8], j_hash);
//         assert_eq!(hashes[9], l_hash);
//         assert_eq!(hashes[10], m_hash);
//         assert_eq!(hashes[11], r_hash);
//         assert_eq!(hashes[12], i_hash);
//         assert_eq!(hashes[13], k_hash);
//         assert_eq!(hashes[14], n_hash);
//         assert_eq!(hashes[15], o_hash);
//         assert_eq!(hashes[16], s_hash);
//         assert_eq!(hashes[17], v_hash);
//
//         // TODO uncomment when we have confirmation index
//         // assert_eq!(hashes.len(), 12);
//         // assert_eq!(hashes[0], d_hash);
//         // assert_eq!(hashes[1], g_hash);
//         // assert_eq!(hashes[2], j_hash);
//         // assert_eq!(hashes[3], l_hash);
//         // assert_eq!(hashes[4], m_hash);
//         // assert_eq!(hashes[5], r_hash);
//         // assert_eq!(hashes[6], i_hash);
//         // assert_eq!(hashes[7], k_hash);
//         // assert_eq!(hashes[8], n_hash);
//         // assert_eq!(hashes[9], o_hash);
//         // assert_eq!(hashes[10], s_hash);
//         // assert_eq!(hashes[11], v_hash);
//     }
// }

// use crate::{
//     milestone::MilestoneIndex,
//     vertex::{MessageRef, Vertex},
// };

// use bee_message::{MessageId, Message};

// use std::{
//     collections::MessageIdSet,
//     sync::atomic::{AtomicU32, Ordering},
// };

// use async_std::{
//     sync::{Arc, Barrier},
//     task::block_on,
// };

// use dashmap::{mapref::entry::Entry, DashMap, DashSet};

// use flume::Sender;

// /// A datastructure based on a directed acyclic graph (DAG).
// pub struct Tangle<T> {
//     /// A map between each vertex and the hash of the message the respective vertex represents.
//     pub(crate) vertices: DashMap<MessageId, Vertex<T>>,

//     /// A map between the hash of a message and the hashes of its approvers.
//     pub(crate) approvers: DashMap<MessageId, Vec<MessageId>>,

//     /// A map between the milestone index and hash of the milestone message.
//     milestones: DashMap<MilestoneIndex, MessageId>,

//     /// A set of hashes representing messages deemed solid entry points.
//     solid_entry_points: DashSet<MessageId>,

//     /// The sender side of a channel between the Tangle and the (gossip) solidifier.
//     solidifier_send: Sender<Option<MessageId>>,

//     solid_milestone_index: AtomicU32,
//     snapshot_index: AtomicU32,
//     latest_milestone_index: AtomicU32,

//     drop_barrier: Arc<Barrier>,
// }

// impl<T> Tangle<T> {
//     /// Creates a new `Tangle`.
//     pub(crate) fn new(solidifier_send: Sender<Option<MessageId>>, drop_barrier: Arc<Barrier>) -> Self {
//         Self {
//             vertices: DashMap::new(),
//             approvers: DashMap::new(),
//             solidifier_send,
//             solid_entry_points: DashSet::new(),
//             milestones: DashMap::new(),
//             solid_milestone_index: AtomicU32::new(0),
//             snapshot_index: AtomicU32::new(0),
//             latest_milestone_index: AtomicU32::new(0),
//             drop_barrier,
//         }
//     }

//     /// Inserts a message.
//     ///
//     /// Note: The method assumes that `hash` -> `message` is injective, otherwise unexpected behavior could
//     /// occur.
//     pub async fn insert_message(
//         &'static self,
//         message: Message,
//         hash: MessageId,
//         meta: T,
//     ) -> Option<MessageRef> {
//         match self.approvers.entry(*message.parent1()) {
//             Entry::Occupied(mut entry) => {
//                 let values = entry.get_mut();
//                 values.push(hash);
//             }
//             Entry::Vacant(entry) => {
//                 entry.insert(vec![hash]);
//             }
//         }

//         if message.parent1() != message.parent2() {
//             match self.approvers.entry(*message.parent2()) {
//                 Entry::Occupied(mut entry) => {
//                     let values = entry.get_mut();
//                     values.push(hash);
//                 }
//                 Entry::Vacant(entry) => {
//                     entry.insert(vec![hash]);
//                 }
//             }
//         }

//         let vertex = Vertex::from(message, hash, meta);

//         let tx_ref = vertex.get_ref_to_inner();

//         // TODO: not sure if we want replacement of vertices
//         if self.vertices.insert(hash, vertex).is_none() {
//             match self.solidifier_send.send(Some(hash)) {
//                 Ok(()) => (),
//                 Err(e) => todo!("log warning"),
//             }

//             Some(tx_ref)
//         } else {
//             None
//         }
//     }

//     pub(crate) fn shutdown(&self) {
//         // `None` will cause the worker to finish
//         self.solidifier_send.send(None).expect("error sending shutdown signal");
//         block_on(self.drop_barrier.wait());
//     }

//     /// Returns a reference to a message, if it's available in the local Tangle.
//     pub fn get_message(&'static self, hash: &MessageId) -> Option<MessageRef> {
//         self.vertices.get(hash).map(|v| v.get_ref_to_inner())
//     }

//     /// Returns whether the message is stored in the Tangle.
//     pub fn contains_message(&'static self, hash: &MessageId) -> bool {
//         self.vertices.contains_key(hash)
//     }

//     /// Returns whether the message associated with `hash` is solid.
//     ///
//     /// Note: This function is _eventually consistent_ - if `true` is returned, solidification has
//     /// definitely occurred. If `false` is returned, then solidification has probably not occurred,
//     /// or solidification information has not yet been fully propagated.
//     pub fn is_solid_message(&'static self, hash: &MessageId) -> bool {
//         if self.is_solid_entry_point(hash) {
//             true
//         } else {
//             self.vertices.get(hash).map(|r| r.value().is_solid()).unwrap_or(false)
//         }
//     }

//     /// Adds the `hash` of a milestone identified by its milestone `index`.
//     pub fn add_milestone(&'static self, index: MilestoneIndex, hash: MessageId) {
//         self.milestones.insert(index, hash);
//         if let Some(mut vertex) = self.vertices.get_mut(&hash) {
//             vertex.set_milestone();
//         }
//     }

//     /// Removes the hash of a milestone.
//     pub fn remove_milestone(&'static self, index: MilestoneIndex) {
//         self.milestones.remove(&index);
//     }

//     /// Returns the milestone message corresponding to the given milestone `index`.
//     pub fn get_milestone(&'static self, index: MilestoneIndex) -> Option<MessageRef> {
//         match self.get_milestone_message_id(index) {
//             None => None,
//             Some(hash) => self.get_message(&hash),
//         }
//     }

//     /// Returns a [`VertexRef`] linked to the specified milestone, if it's available in the local Tangle.
//     pub fn get_latest_milestone(&'static self) -> Option<MessageRef> {
//         todo!("get the latest milestone index, get the message hash from it, and query the Tangle for it")
//     }

//     /// Returns the hash of a milestone.
//     pub fn get_milestone_message_id(&'static self, index: MilestoneIndex) -> Option<MessageId> {
//         match self.milestones.get(&index) {
//             None => None,
//             Some(v) => Some(*v),
//         }
//     }

//     /// Returns whether the milestone index maps to a know milestone hash.
//     pub fn contains_milestone(&'static self, index: MilestoneIndex) -> bool {
//         self.milestones.contains_key(&index)
//     }

//     /// Retreives the solid milestone index.
//     pub fn get_solid_milestone_index(&'static self) -> MilestoneIndex {
//         self.solid_milestone_index.load(Ordering::Relaxed).into()
//     }

//     /// Updates the solid milestone index to `new_index`.
//     pub fn update_solid_milestone_index(&'static self, new_index: MilestoneIndex) {
//         self.solid_milestone_index.store(*new_index, Ordering::Relaxed);
//     }

//     /// Retreives the snapshot milestone index.
//     pub fn get_snapshot_index(&'static self) -> MilestoneIndex {
//         self.snapshot_index.load(Ordering::Relaxed).into()
//     }

//     /// Updates the snapshot milestone index to `new_index`.
//     pub fn update_snapshot_index(&'static self, new_index: MilestoneIndex) {
//         self.snapshot_index.store(*new_index, Ordering::Relaxed);
//     }

//     /// Retreives the latest milestone index.
//     pub fn get_latest_milestone_index(&'static self) -> MilestoneIndex {
//         self.latest_milestone_index.load(Ordering::Relaxed).into()
//     }

//     /// Updates the latest milestone index to `new_index`.
//     pub fn update_latest_milestone_index(&'static self, new_index: MilestoneIndex) {
//         self.latest_milestone_index.store(*new_index, Ordering::Relaxed);
//     }

//     /// Adds `hash` to the set of solid entry points.
//     pub fn add_solid_entry_point(&'static self, hash: MessageId) {
//         self.solid_entry_points.insert(hash);
//     }

//     /// Removes `hash` from the set of solid entry points.
//     pub fn remove_solid_entry_point(&'static self, hash: MessageId) {
//         self.solid_entry_points.remove(&hash);
//     }

//     /// Returns whether the message associated `hash` is a solid entry point.
//     pub fn is_solid_entry_point(&'static self, hash: &MessageId) -> bool {
//         self.solid_entry_points.contains(hash)
//     }

//     /// Checks if the tangle is synced or not
//     pub fn is_synced(&'static self) -> bool {
//         self.get_solid_milestone_index() == self.get_latest_milestone_index()
//     }

//     /// Returns the current size of the Tangle.
//     pub fn size(&'static self) -> usize {
//         self.vertices.len()
//     }

//     /// Starts a walk beginning at a `start` vertex identified by its associated message hash
//     /// traversing its children/approvers for as long as those satisfy a given `filter`.
//     ///
//     /// Returns a list of descendents of `start`. It is ensured, that all elements of that list
//     /// are connected through the parent1.
//     pub fn parent1_walk_approvers<F>(&'static self, start: MessageId, filter: F) -> Vec<(MessageRef, MessageId)>
//     where
//         F: Fn(&MessageRef) -> bool,
//     {
//         let mut approvees = vec![];
//         let mut collected = vec![];

//         if let Some(approvee_ref) = self.vertices.get(&start) {
//             let approvee_vtx = approvee_ref.value();
//             let approvee = approvee_vtx.get_ref_to_inner();

//             if filter(&approvee) {
//                 approvees.push(start);
//                 collected.push((approvee, approvee_vtx.get_id()));

//                 while let Some(approvee_hash) = approvees.pop() {
//                     if let Some(approvers_ref) = self.approvers.get(&approvee_hash) {
//                         for approver_hash in approvers_ref.value() {
//                             if let Some(approver_ref) = self.vertices.get(approver_hash) {
//                                 let approver = approver_ref.value().get_ref_to_inner();

//                                 if *approver.parent1() == approvee_hash && filter(&approver) {
//                                     approvees.push(*approver_hash);
//                                     collected.push((approver, approver_ref.value().get_id()));
//                                     // NOTE: For simplicity reasons we break here, and assume, that there can't be
//                                     // a second approver that passes the filter
//                                     break;
//                                 }
//                             }
//                         }
//                     }
//                 }
//             }
//         }

//         collected
//     }

//     /// Starts a walk beginning at a `start` vertex identified by its associated message hash
//     /// traversing its ancestors/approvees for as long as those satisfy a given `filter`.
//     ///
//     /// Returns a list of ancestors of `start`. It is ensured, that all elements of that list
//     /// are connected through the parent1.
//     pub fn parent1_walk_approvees<F>(&'static self, start: MessageId, filter: F) -> Vec<(MessageRef, MessageId)>
//     where
//         F: Fn(&MessageRef) -> bool,
//     {
//         let mut approvers = vec![start];
//         let mut collected = vec![];

//         while let Some(approver_hash) = approvers.pop() {
//             if let Some(approver_ref) = self.vertices.get(&approver_hash) {
//                 let approver_vtx = approver_ref.value();
//                 let approver = approver_vtx.get_ref_to_inner();

//                 if !filter(&approver) {
//                     break;
//                 } else {
//                     approvers.push(approver.parent1().clone());
//                     collected.push((approver, approver_vtx.get_id()));
//                 }
//             }
//         }

//         collected
//     }

//     /// Walks all approvers given a starting hash `root`.
//     pub fn walk_approvees_depth_first<Mapping, Follow, Missing>(
//         &'static self,
//         root: MessageId,
//         mut map: Mapping,
//         should_follow: Follow,
//         mut on_missing: Missing,
//     ) where
//         Mapping: FnMut(&MessageRef),
//         Follow: Fn(&Vertex<T>) -> bool,
//         Missing: FnMut(&MessageId),
//     {
//         let mut non_analyzed_hashes = Vec::new();
//         let mut analyzed_hashes = MessageIdSet::new();

//         non_analyzed_hashes.push(root);

//         while let Some(hash) = non_analyzed_hashes.pop() {
//             if !analyzed_hashes.contains(&hash) {
//                 match self.vertices.get(&hash) {
//                     Some(vertex) => {
//                         let vertex = vertex.value();
//                         let message = vertex.get_ref_to_inner();

//                         map(&message);

//                         if should_follow(vertex) {
//                             non_analyzed_hashes.push(*message.parent2());
//                             non_analyzed_hashes.push(*message.parent1());
//                         }
//                     }
//                     None => {
//                         if !self.is_solid_entry_point(&hash) {
//                             on_missing(&hash);
//                         }
//                     }
//                 }
//                 analyzed_hashes.insert(hash);
//             }
//         }
//     }

//     /// Walks all approvers in a post order DFS way through parent1 then parent2.
//     pub fn walk_approvers_post_order_dfs<Mapping, Follow, Missing>(
//         &'static self,
//         root: MessageId,
//         mut map: Mapping,
//         should_follow: Follow,
//         mut on_missing: Missing,
//     ) where
//         Mapping: FnMut(&MessageId, &MessageRef),
//         Follow: Fn(&Vertex<T>) -> bool,
//         Missing: FnMut(&MessageId),
//     {
//         let mut non_analyzed_hashes = Vec::new();
//         let mut analyzed_hashes = MessageIdSet::new();

//         non_analyzed_hashes.push(root);

//         while let Some(hash) = non_analyzed_hashes.last() {
//             match self.vertices.get(hash) {
//                 Some(vertex) => {
//                     let vertex = vertex.value();
//                     let message = vertex.get_ref_to_inner();

//                     // TODO add follow
//                     if analyzed_hashes.contains(message.parent1()) &&
// analyzed_hashes.contains(message.parent2()) {                         map(hash, &message);
//                         analyzed_hashes.insert(hash.clone());
//                         non_analyzed_hashes.pop();
//                     // TODO add follow
//                     } else if !analyzed_hashes.contains(message.parent1()) {
//                         non_analyzed_hashes.push(*message.parent1());
//                     // TODO add follow
//                     } else if !analyzed_hashes.contains(message.parent2()) {
//                         non_analyzed_hashes.push(*message.parent2());
//                     }
//                 }
//                 None => {
//                     if !self.is_solid_entry_point(hash) {
//                         on_missing(hash);
//                     }
//                     analyzed_hashes.insert(hash.clone());
//                     non_analyzed_hashes.pop();
//                 }
//             }
//         }
//     }

//     #[cfg(test)]
//     fn num_approvers(&'static self, hash: &MessageId) -> usize {
//         self.approvers.get(hash).map_or(0, |r| r.value().len())
//     }
// }

// #[cfg(test)]
// mod tests {
//     use super::*;
//     use crate::*;

//     #[test]
//     #[serial]
//     fn update_and_get_snapshot_index() {
//         init();
//         let tangle = tangle();

//         tangle.update_snapshot_index(1368160.into());

//         assert_eq!(1368160, *tangle.get_snapshot_index());
//         drop();
//     }

//     #[test]
//     #[serial]
//     fn update_and_get_solid_milestone_index() {
//         init();
//         let tangle = tangle();

//         tangle.update_solid_milestone_index(1368167.into());

//         assert_eq!(1368167, *tangle.get_solid_milestone_index());
//         drop();
//     }

//     #[test]
//     #[serial]
//     fn update_and_get_latest_milestone_index() {
//         init();
//         let tangle = tangle();

//         tangle.update_latest_milestone_index(1368168.into());

//         assert_eq!(1368168, *tangle.get_latest_milestone_index());
//         drop();
//     }

// ----

// pub use milestone::MilestoneIndex;
// pub use tangle::Tangle;
// pub use vertex::MessageRef;

// //mod milestone;
// //mod solidifier;
// mod tangle;
// mod vertex;

// use solidifier::SolidifierState;

// use async_std::{
//     sync::{channel, Arc, Barrier},
//     task::spawn,
// };

// use bee_message::MessageId;

// use std::{
//     ptr,
//     sync::atomic::{AtomicBool, AtomicPtr, Ordering},
// };

// static TANGLE: AtomicPtr<Tangle<u8>> = AtomicPtr::new(ptr::null_mut());
// static INITIALIZED: AtomicBool = AtomicBool::new(false);

// const SOLIDIFIER_CHAN_CAPACITY: usize = 1000;

// /// Initializes the Tangle singleton.
// pub fn init() {
//     if !INITIALIZED.compare_and_swap(false, true, Ordering::Relaxed) {
//         let (sender, receiver) = flume::bounded::<Option<MessageId>>(SOLIDIFIER_CHAN_CAPACITY);

//         let drop_barrier = async_std::sync::Arc::new(Barrier::new(2));

//         TANGLE.store(
//             Box::into_raw(Tangle::new(sender, drop_barrier.clone()).into()),
//             Ordering::Relaxed,
//         );

//         spawn(SolidifierState::new(receiver, drop_barrier).run());
//     } else {
//         drop();
//         panic!("Already initialized");
//     }
// }

// /// Returns the singleton instance of the Tangle.
// pub fn tangle() -> &'static Tangle<u8> {
//     let tangle = TANGLE.load(Ordering::Relaxed);
//     if tangle.is_null() {
//         panic!("Tangle cannot be null");
//     } else {
//         unsafe { &*tangle }
//     }
// }

// /// Drops the Tangle singleton.
// pub fn drop() {
//     if INITIALIZED.compare_and_swap(true, false, Ordering::Relaxed) {
//         tangle().shutdown();

//         let tangle = TANGLE.swap(ptr::null_mut(), Ordering::Relaxed);
//         if !tangle.is_null() {
//             let _ = unsafe { Box::from_raw(tangle) };
//         }
//     } else {
//         panic!("Already dropped");
//     }
// }

// #[cfg(test)]
// mod tests {
//     use super::*;
//     use serial_test::serial;

//     #[test]
//     #[serial]
//     fn init_get_and_drop() {
//         init();
//         let _ = tangle();
//         drop();
//     }

//     #[test]
//     #[should_panic]
//     #[serial]
//     fn double_init_should_panic() {
//         init();
//         init();
//     }

//     #[test]
//     #[should_panic]
//     #[serial]
//     fn double_drop_should_panic() {
//         init();
//         drop();
//         drop();
//     }

//     #[test]
//     #[should_panic]
//     #[serial]
//     fn drop_without_init_should_panic() {
//         drop();
//     }

//     #[test]
//     #[should_panic]
//     #[serial]
//     fn get_without_init_should_panic() {
//         let _ = tangle();
//         drop();
//     }
// }<|MERGE_RESOLUTION|>--- conflicted
+++ resolved
@@ -296,15 +296,9 @@
         }
     }
 
-<<<<<<< HEAD
     pub async fn otrsi(&self, hash: &MessageId) -> Option<IndexId> {
-        match self.solid_entry_points.get(hash) {
-            Some(sep) => Some(IndexId(*sep.value(), *sep.key())),
-=======
-    pub async fn otrsi(&self, hash: &MessageId) -> Option<MilestoneIndex> {
         match self.solid_entry_points.lock().await.get(hash) {
-            Some(sep) => Some(*sep),
->>>>>>> 7f3f01f4
+            Some(sep) => Some(IndexId(*sep, *hash)),
             None => match self.get_metadata(hash).await {
                 Some(metadata) => metadata.otrsi(),
                 None => None,
@@ -312,15 +306,9 @@
         }
     }
 
-<<<<<<< HEAD
     pub async fn ytrsi(&self, hash: &MessageId) -> Option<IndexId> {
-        match self.solid_entry_points.get(hash) {
-            Some(sep) => Some(IndexId(*sep.value(), *sep.key())),
-=======
-    pub async fn ytrsi(&self, hash: &MessageId) -> Option<MilestoneIndex> {
         match self.solid_entry_points.lock().await.get(hash) {
-            Some(sep) => Some(*sep),
->>>>>>> 7f3f01f4
+            Some(sep) => Some(IndexId(*sep, *hash)),
             None => match self.get_metadata(hash).await {
                 Some(metadata) => metadata.ytrsi(),
                 None => None,
