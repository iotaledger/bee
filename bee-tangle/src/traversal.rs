--- conflicted
+++ resolved
@@ -5,15 +5,11 @@
 
 // TODO: Refactor all of this into methods on `Tangle`.
 
-<<<<<<< HEAD
 use std::collections::HashSet;
-=======
-use crate::{metadata::MessageMetadata, storage::StorageBackend, tangle::Tangle};
->>>>>>> 58b3df36
 
 use bee_message::{Message, MessageId};
 
-use crate::{metadata::MessageMetadata, storage::StorageBackend, tangle::Tangle, MessageRef};
+use crate::{metadata::MessageMetadata, storage::StorageBackend, tangle::Tangle};
 
 /// A Tangle walker that - given a starting vertex - visits all of its ancestors that are connected through
 /// either the *parent1* or the *parent2* edge. The walk continues as long as the visited vertices match a certain
