// Copyright 2020-2022 IOTA Stiftung
// SPDX-License-Identifier: Apache-2.0

<<<<<<< HEAD
use crate::{config::DashboardAuthConfig, rejection::CustomRejection};

use bee_gossip::{Keypair, PeerId};
use bee_rest_api::endpoints::permission::DASHBOARD_AUDIENCE_CLAIM;

use auth_helper::{
    jwt::{ClaimsBuilder, JsonWebToken},
    password,
};
=======
use auth_helper::{jwt::JsonWebToken, password};
>>>>>>> a8c02abe
use serde::{Deserialize, Serialize};
use serde_json::Value as JsonValue;
use warp::{reject, Rejection, Reply};

<<<<<<< HEAD
=======
use crate::{config::DashboardAuthConfig, rejection::CustomRejection};

pub(crate) const AUDIENCE_CLAIM: &str = "dashboard";

>>>>>>> a8c02abe
#[derive(Clone, Debug, Serialize, Deserialize)]
pub struct AuthResponse {
    pub jwt: String,
}

<<<<<<< HEAD
pub(crate) async fn auth(
    node_id: PeerId,
    keypair: Keypair,
    config: DashboardAuthConfig,
    body: JsonValue,
) -> Result<impl Reply, Rejection> {
=======
pub(crate) fn auth(node_id: String, config: DashboardAuthConfig, body: JsonValue) -> Result<impl Reply, Rejection> {
>>>>>>> a8c02abe
    let jwt_json = &body["jwt"];

    if !jwt_json.is_null() {
        let jwt = JsonWebToken::from(
            jwt_json
                .as_str()
                .ok_or_else(|| reject::custom(CustomRejection::InvalidJwt))?
                .to_owned(),
        );
        return match jwt.validate(
            node_id.to_string(),
            config.user().to_owned(),
            DASHBOARD_AUDIENCE_CLAIM.to_owned(),
            true,
            keypair.secret().as_ref(),
        ) {
            Ok(_) => Ok(warp::reply::json(&AuthResponse { jwt: jwt.to_string() })),
            Err(_) => Err(reject::custom(CustomRejection::InvalidJwt)),
        };
    }

    let user_json = &body["user"];

    let user = if user_json.is_null() {
        return Err(reject::custom(CustomRejection::NoUserProvided));
    } else {
        user_json
            .as_str()
            .ok_or_else(|| reject::custom(CustomRejection::InvalidCredentials))?
    };

    if user != config.user() {
        return Err(reject::custom(CustomRejection::InvalidCredentials));
    }

    let password_json = &body["password"];

    let password = if password_json.is_null() {
        return Err(reject::custom(CustomRejection::NoPasswordProvided));
    } else {
        password_json
            .as_str()
            .ok_or_else(|| reject::custom(CustomRejection::InvalidCredentials))?
    };

    if !password::password_verify(
        password.as_bytes(),
        &hex::decode(config.password_salt()).unwrap(),
        &hex::decode(config.password_hash()).unwrap(),
    )
    .map_err(|e| reject::custom(CustomRejection::InternalError(e.to_string())))?
    {
        return Err(reject::custom(CustomRejection::InvalidCredentials));
    }

    let claims = ClaimsBuilder::new(
        node_id.to_string(),
        config.user().to_owned(),
        DASHBOARD_AUDIENCE_CLAIM.to_owned(),
    )
    .with_expiry(config.session_timeout())
    .build()
    .map_err(|e| reject::custom(CustomRejection::InternalError(e.to_string())))?;

    let jwt = JsonWebToken::new(claims, keypair.secret().as_ref())
        .map_err(|e| reject::custom(CustomRejection::InternalError(e.to_string())))?;

    Ok(warp::reply::json(&AuthResponse { jwt: jwt.to_string() }))
}<|MERGE_RESOLUTION|>--- conflicted
+++ resolved
@@ -1,7 +1,6 @@
 // Copyright 2020-2022 IOTA Stiftung
 // SPDX-License-Identifier: Apache-2.0
 
-<<<<<<< HEAD
 use crate::{config::DashboardAuthConfig, rejection::CustomRejection};
 
 use bee_gossip::{Keypair, PeerId};
@@ -11,35 +10,21 @@
     jwt::{ClaimsBuilder, JsonWebToken},
     password,
 };
-=======
-use auth_helper::{jwt::JsonWebToken, password};
->>>>>>> a8c02abe
 use serde::{Deserialize, Serialize};
 use serde_json::Value as JsonValue;
 use warp::{reject, Rejection, Reply};
 
-<<<<<<< HEAD
-=======
-use crate::{config::DashboardAuthConfig, rejection::CustomRejection};
-
-pub(crate) const AUDIENCE_CLAIM: &str = "dashboard";
-
->>>>>>> a8c02abe
 #[derive(Clone, Debug, Serialize, Deserialize)]
 pub struct AuthResponse {
     pub jwt: String,
 }
 
-<<<<<<< HEAD
-pub(crate) async fn auth(
+pub(crate) fn auth(
     node_id: PeerId,
     keypair: Keypair,
     config: DashboardAuthConfig,
     body: JsonValue,
 ) -> Result<impl Reply, Rejection> {
-=======
-pub(crate) fn auth(node_id: String, config: DashboardAuthConfig, body: JsonValue) -> Result<impl Reply, Rejection> {
->>>>>>> a8c02abe
     let jwt_json = &body["jwt"];
 
     if !jwt_json.is_null() {
