[package]
name = "bee-plugin-dashboard"
version = "0.1.0"
authors = [ "IOTA Stiftung" ]
edition = "2021"
description = "Dashboard plugin for the Bee node."
readme = "README.md"
repository = "https://github.com/iotaledger/bee"
license = "Apache-2.0"
keywords = [ "iota", "tangle", "bee", "plugin", "dashboard" ]
homepage = "https://www.iota.org"

[dependencies]
<<<<<<< HEAD
bee-gossip = { version = "0.6.0", path = "../../../bee-network/bee-gossip", default-features = false }
=======
bee-block = { version = "0.1.0", path = "../../../bee-block", default-features = false }
>>>>>>> 4bc1ce7c
bee-ledger = { version = "0.7.0", path = "../../../bee-ledger", default-features = false, features = [ "workers" ] }
bee-protocol = { version = "0.2.0", path = "../../../bee-protocol", default-features = false, features = [ "workers" ] }
bee-rest-api = { version = "0.2.0", path = "../../../bee-api/bee-rest-api", default-features = false, features = [ "endpoints", "peer" ] }
bee-runtime = { version = "0.1.1-alpha", path = "../../../bee-runtime", default-features = false }
bee-storage = { version = "0.12.0", path = "../../../bee-storage/bee-storage", default-features = false }
bee-tangle = { version = "0.3.0", path = "../../../bee-tangle", default-features = false }

async-trait = { version = "0.1.53", default-features = false }
auth-helper = { version = "0.2.0", default-features = false }
cap = { version = "0.1.0", default-features = false }
futures = { version = "0.3.21", default-features = false }
hex = { version = "0.4.3", default-features = false }
log = { version = "0.4.17", default-features = false }
mime_guess = { version = "2.0.3", default-features = false }
multiaddr = { version = "0.14.0", default-features = false }
rust-embed = { version = "6.2.0", default-features = false, features = [ "interpolate-folder-path" ] }
serde = { version = "1.0.137", default-features = false, features = [ "derive" ] }
serde_json = { version = "1.0.81", default-features = false }
serde_repr = { version = "0.1.7", default-features = false }
tokio = { version = "1.18.2", default-features = false, features = [ "signal", "rt", "macros", "rt-multi-thread" ] }
tokio-stream = { version = "0.1.8", default-features = false }
warp = { version = "0.3.2", default-features = false }
warp-reverse-proxy = { version = "0.4.0", default-features = false }

[build-dependencies]
reqwest = { version = "0.11.10", default-features = false, features = [ "blocking", "default-tls", "json" ] }
sha2 = { version = "0.9.6", default-features = false }
tempfile = { version = "3.3.0", default-features = false }
zip = { version = "0.5.13", default-features = false, features = [ "bzip2", "deflate" ] }<|MERGE_RESOLUTION|>--- conflicted
+++ resolved
@@ -11,11 +11,8 @@
 homepage = "https://www.iota.org"
 
 [dependencies]
-<<<<<<< HEAD
 bee-gossip = { version = "0.6.0", path = "../../../bee-network/bee-gossip", default-features = false }
-=======
 bee-block = { version = "0.1.0", path = "../../../bee-block", default-features = false }
->>>>>>> 4bc1ce7c
 bee-ledger = { version = "0.7.0", path = "../../../bee-ledger", default-features = false, features = [ "workers" ] }
 bee-protocol = { version = "0.2.0", path = "../../../bee-protocol", default-features = false, features = [ "workers" ] }
 bee-rest-api = { version = "0.2.0", path = "../../../bee-api/bee-rest-api", default-features = false, features = [ "endpoints", "peer" ] }
