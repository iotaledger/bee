--- conflicted
+++ resolved
@@ -20,13 +20,8 @@
 bee-storage = { version = "0.12.0", path = "../../../bee-storage/bee-storage", default-features = false }
 bee-tangle = { version = "0.3.0", path = "../../../bee-tangle", default-features = false }
 
-<<<<<<< HEAD
-async-trait = { version = "0.1.53", default-features = false }
+async-trait = { version = "0.1.56", default-features = false }
 auth-helper = { version = "0.2.0", default-features = false }
-=======
-async-trait = { version = "0.1.56", default-features = false }
-auth-helper = { version = "0.1.0", default-features = false }
->>>>>>> bdc6a94b
 cap = { version = "0.1.0", default-features = false }
 futures = { version = "0.3.21", default-features = false }
 hex = { version = "0.4.3", default-features = false }
