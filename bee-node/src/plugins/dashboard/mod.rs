--- conflicted
+++ resolved
@@ -155,11 +155,7 @@
             let routes = routes::routes(
                 storage.clone(),
                 tangle.clone(),
-<<<<<<< HEAD
-                node_config.peer_id.to_string(),
-=======
                 node_config.node_id.to_string(),
->>>>>>> bc9439bb
                 config.auth().clone(),
                 rest_api_config.clone(),
                 users.clone(),
