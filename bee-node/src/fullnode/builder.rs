--- conflicted
+++ resolved
@@ -398,12 +398,7 @@
     let protocol_cfg = config.protocol_config.clone();
 
     let builder =
-<<<<<<< HEAD
-        bee_rest_api::endpoints::init::<FullNode<S>>(node_id, node_key_pair, rest_api_cfg, protocol_cfg, network_id, hrp, builder).await;
-=======
-        bee_rest_api::endpoints::init_full_node::<FullNode<S>>(rest_api_cfg, protocol_cfg, network_id, hrp, builder)
-            .await;
->>>>>>> 84266821
+        bee_rest_api::endpoints::init_full_node::<FullNode<S>>(node_id, node_key_pair, rest_api_cfg, protocol_cfg, network_id, hrp, builder).await;
 
     builder
 }
