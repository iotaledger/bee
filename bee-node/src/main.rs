// Copyright 2020-2021 IOTA Stiftung
// SPDX-License-Identifier: Apache-2.0

use bee_gossip::Keypair;
use bee_node::{
    plugins, print_banner_and_version, read_keypair_from_pem_file,
    tools::{self},
    write_keypair_to_pem_file, ClArgs, EntryNodeBuilder, EntryNodeConfig, FullNodeBuilder, FullNodeConfig, Local,
    NodeConfig, NodeConfigBuilder, PemFileError,
};
use bee_runtime::node::NodeBuilder as _;

#[cfg(feature = "rocksdb")]
use bee_storage_rocksdb::storage::Storage;
#[cfg(all(feature = "sled", not(feature = "rocksdb")))]
use bee_storage_sled::storage::Storage;

use log::{error, info, warn};

use std::{error::Error, path::Path};

const KEYPAIR_STR_LENGTH: usize = 128;

const CONFIG_PATH_DEFAULT: &str = "./config.json";
const IDENTITY_PATH_DEFAULT: &str = "./identity.key";

/// The entry point of the node software.
#[tokio::main(flavor = "multi_thread")]
async fn main() -> Result<(), Box<dyn Error>> {
    // Load the command line arguments passed to the binary.
    let cl_args = ClArgs::load();

    // Deserialize the config.
    let identity_path = cl_args
        .identity_path()
        .unwrap_or_else(|| Path::new(IDENTITY_PATH_DEFAULT))
        .to_owned();
    let (identity_field, config) = deserialize_config(&cl_args);

    // Initialize the logger.
    let logger_cfg = config.logger().clone();
    fern_logger::logger_init(logger_cfg)?;

    // Establish identity.
    let keypair = match read_keypair_from_pem_file(&identity_path) {
        Ok(keypair) => {
            if identity_field.is_some() {
                warn!(
                    "The config file contains an `identity` field which will be ignored. You may safely delete this field to suppress this warning."
                );
            }
            Ok(keypair)
        }
        Err(PemFileError::Read(_)) => {
            // If we can't read from the file (which means it probably doesn't exist) we either migrate from the
            // existing config or generate a new identity.
            let keypair = if let Some(identity_encoded) = identity_field {
                warn!(
                    "There is no identity file at `{}`. Migrating identity from the existing config file.",
                    identity_path.display(),
                );

                migrate_keypair(identity_encoded).map_err(|e| {
                    error!("Failed to migrate keypair: {}", e);
                    e
                })?
            } else {
                info!(
                    "There is no identity file at `{}`. Generating a new one.",
                    identity_path.display()
                );

                Keypair::generate()
            };

            write_keypair_to_pem_file(identity_path, &keypair).map_err(|e| {
                error!("Failed to write PEM file: {}", e);
                e
            })?;

            Ok(keypair)
        }
        Err(e) => {
            error!("Could not extract private key from PEM file: {}", e);
            Err(e)
        }
    }?;

    let local = Local::from_keypair(keypair);

    // Execute one of Bee's tools and exit.
    if let Some(tool) = cl_args.tool() {
        return tools::exec(tool, &local, &config).map_err(|e| e.into());
    }

    // Just show the version and exit.
    if cl_args.print_commit_version() {
        print_banner_and_version(false);
        return Ok(());
    }

    print_banner_and_version(true);

    // Start running the node.
    if config.run_as_entry_node() {
        start_entrynode(local, config).await;
    } else {
        start_fullnode(local, config).await;
    }

    Ok(())
}

#[derive(Debug, thiserror::Error)]
enum IdentityMigrationError {
    #[error("hex decoding failed")]
    DecodeHex,
    #[error("keypair decoding failed")]
    DecodeKeypair,
    #[error("invalid keypair")]
    InvalidKeypair,
}

fn migrate_keypair(encoded: String) -> Result<Keypair, IdentityMigrationError> {
    if encoded.len() == KEYPAIR_STR_LENGTH {
        // Decode the keypair from hex.
        let mut decoded = [0u8; 64];
        hex::decode_to_slice(&encoded[..], &mut decoded).map_err(|_| IdentityMigrationError::DecodeHex)?;

        // Decode the keypair from bytes.
        Keypair::decode(&mut decoded).map_err(|_| IdentityMigrationError::DecodeKeypair)
    } else {
        Err(IdentityMigrationError::InvalidKeypair)
    }
}

<<<<<<< HEAD
fn deserialize_config(cl_args: &ClArgs) -> (Option<String>, NodeConfig<Storage>) {
    match NodeConfigBuilder::<Storage>::from_file(cl_args.config_path().unwrap_or_else(|| Path::new(CONFIG_PATH))) {
=======
fn deserialize_config(cl_args: ClArgs) -> (Option<String>, NodeConfig<Storage>) {
    match NodeConfigBuilder::<Storage>::from_file(
        cl_args.config_path().unwrap_or_else(|| Path::new(CONFIG_PATH_DEFAULT)),
    ) {
>>>>>>> 073439b3
        Ok(builder) => builder.apply_args(&cl_args).finish(),
        Err(e) => panic!("Failed to create the node config builder: {}", e),
    }
}

async fn start_entrynode(local: Local, config: NodeConfig<Storage>) {
    let entry_node_config = EntryNodeConfig::from(local, config);
    let node_builder = EntryNodeBuilder::new(entry_node_config);

    match node_builder {
        Ok(builder) => match builder.finish().await {
            Ok(node) => {
                if let Err(e) = node.run().await {
                    log::error!("Failed to run entry node: {}", e);
                }
            }
            Err(e) => log::error!("Failed to build entry node: {}", e),
        },
        Err(e) => log::error!("Failed to build entry node builder: {}", e),
    }
}

async fn start_fullnode(local: Local, config: NodeConfig<Storage>) {
    let full_node_config = FullNodeConfig::from(local, config);
    let node_builder = FullNodeBuilder::<Storage>::new(full_node_config);

    match node_builder {
        Ok(builder) => match builder.with_plugin::<plugins::Mps>().finish().await {
            Ok(node) => {
                if let Err(e) = node.run().await {
                    log::error!("Failed to run full node: {}", e);
                }
            }
            Err(e) => log::error!("Failed to build full node: {}", e),
        },
        Err(e) => log::error!("Failed to build full node builder: {}", e),
    }
}<|MERGE_RESOLUTION|>--- conflicted
+++ resolved
@@ -134,15 +134,10 @@
     }
 }
 
-<<<<<<< HEAD
 fn deserialize_config(cl_args: &ClArgs) -> (Option<String>, NodeConfig<Storage>) {
-    match NodeConfigBuilder::<Storage>::from_file(cl_args.config_path().unwrap_or_else(|| Path::new(CONFIG_PATH))) {
-=======
-fn deserialize_config(cl_args: ClArgs) -> (Option<String>, NodeConfig<Storage>) {
     match NodeConfigBuilder::<Storage>::from_file(
         cl_args.config_path().unwrap_or_else(|| Path::new(CONFIG_PATH_DEFAULT)),
     ) {
->>>>>>> 073439b3
         Ok(builder) => builder.apply_args(&cl_args).finish(),
         Err(e) => panic!("Failed to create the node config builder: {}", e),
     }
