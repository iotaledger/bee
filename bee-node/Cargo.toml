--- conflicted
+++ resolved
@@ -24,28 +24,6 @@
 bee-storage-sled = { git = "https://github.com/iotaledger/bee.git", branch = "dev", default-features = false, optional = true }
 bee-tangle = { git = "https://github.com/iotaledger/bee.git", branch = "dev", default-features = false }
 
-<<<<<<< HEAD
-anymap = "0.12.1"
-async-trait = "0.1.51"
-cap = { version = "0.1.0", optional = true }
-chrono = "0.4.19"
-console-subscriber = { git = "https://github.com/tokio-rs/console.git", branch = "main", optional = true }
-futures = "0.3.17"
-fxhash = "0.2.1"
-hex = "0.4.3"
-iota-crypto = { version = "0.7.0", features = [ "ed25519", "random", "blake2b" ] }
-log = "0.4.14"
-mime_guess = { version = "2.0.3", optional = true }
-multiaddr = "0.13.0"
-rand = "0.8.4"
-rpassword = "5.0.1"
-rumqttd = "0.8.0"
-rumqttlog = "0.8.0"
-rust-embed = { version = "6.2.0", features = [ "interpolate-folder-path" ], optional = true }
-serde = { version = "1.0.130", features = [ "derive" ] }
-serde_json = "1.0.68"
-serde_repr = { version = "0.1.7", optional = true }
-=======
 anymap = { version = "0.12.1", default-features = false }
 async-trait = { version = "0.1.51", default-features = false }
 cap = { version = "0.1.0", default-features = false, optional = true }
@@ -65,7 +43,6 @@
 serde = { version = "1.0.130", default-features = false, features = [ "derive" ] }
 serde_json = { version = "1.0.68", default-features = false }
 serde_repr = { version = "0.1.7", default-features = false, optional = true }
->>>>>>> 9f5cb113
 structopt = { version = "0.3.23", default-features = false }
 thiserror = { version = "1.0.30", default-features = false }
 tokio = { version = "1.12.0", default-features = false, features = [ "signal", "rt", "macros", "rt-multi-thread" ] }
