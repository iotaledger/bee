# Duplicate this file to config.toml to use it

<<<<<<< HEAD
identity   = ""
alias      = "bee"
bech32_hrp = "atoi"
network_id = "alphanet1"
=======
alias       = "bee"
bech32_hrp  = "atoi"
network_id  = "testnet6"
>>>>>>> 542c139f

[logger]
color_enabled = true
[[logger.outputs]]
name          = "stdout"
level_filter  = "info"
[[logger.outputs]]
name          = "error.log"
level_filter  = "error"

[network]
bind_address             = "/ip4/0.0.0.0/tcp/15600"
reconnect_interval_secs  = 30
max_unknown_peers        = 4
[network.peering]
#[[network.peering.peers]]
#address = ""
#alias   = ""
#[[network.peering.peers]]
#address = ""
#alias   = ""

[protocol]
minimum_pow_score = 4000
[protocol.coordinator]
public_key_count  = 2
[[protocol.coordinator.public_key_ranges]]
public_key  = "7205c145525cee64f1c9363696811d239919d830ad964b4e29359e6475848f5a"
start       = 0
end         = 0
[[protocol.coordinator.public_key_ranges]]
public_key  = "e468e82df33d10dea3bd0eadcd7867946a674d207c39f5af4cc44365d268a7e6"
start       = 0
end         = 0
[[protocol.coordinator.public_key_ranges]]
public_key  = "0758028d34508079ba1f223907ac3bb5ce8f6bdccc6b961c7c85a2f460b30c1d"
start       = 0
end         = 0
[protocol.workers]
status_interval = 10
ms_sync_count = 200

[rest_api]
binding_port          = 14265
binding_ip_addr       = "0.0.0.0"
feature_proof_of_work = true
public_routes         = [
    "/api/v1/addresses/:address",
    "/api/v1/addresses/ed25519/:address",
    "/health",
    "/api/v1/info",
    "/api/v1/messages/:messageId",
    "/api/v1/messages/:messageId/children",
    "/api/v1/messages/:messageId/metadata",
    "/api/v1/messages/:messageId/raw",
    "/api/v1/messages",
    "/api/v1/milestones/:milestoneIndex",
    "/api/v1/milestones/:milestoneIndex/utxo-changes",
    "/api/v1/outputs/:outputId",
    "/api/v1/addresses/:address/outputs",
    "/api/v1/addresses/ed25519/:address/outputs",
    "/api/v1/messages",
    "/api/v1/tips",
    "/api/v1/receipts",
    "/api/v1/receipts/:milestoneIndex",
    "/api/v1/treasury",
]
allowed_ips = [
    "127.0.0.1",
    "::1"
]

[snapshot]
full_path         = "./snapshots/alphanet/full_snapshot.bin"
delta_path        = "./snapshots/alphanet/delta_snapshot.bin"
download_urls     = [
  "https://dbfiles.testnet.chrysalis2.com/"
]
depth             = 50
interval_synced   = 50
interval_unsynced = 1000

[storage]
path = "./storage/alphanet"

[tangle]
[tangle.pruning]
enabled = true
delay   = 60480

[mqtt]
address = "tcp://localhost:1883"

[dashboard]
port  = 8081
[dashboard.auth]
session_timeout = 86400
user            = "admin"
password_salt   = "8929cbf3cd1f46b29d312310a1d40bd1ae538f622a5a2f706fa7436fee1d5735"
password_hash   = "0da6fa0a3dd84b2683a4ea3557fbd69222b146cf21291b263c29b28de9442484"<|MERGE_RESOLUTION|>--- conflicted
+++ resolved
@@ -1,15 +1,9 @@
 # Duplicate this file to config.toml to use it
 
-<<<<<<< HEAD
 identity   = ""
 alias      = "bee"
 bech32_hrp = "atoi"
-network_id = "alphanet1"
-=======
-alias       = "bee"
-bech32_hrp  = "atoi"
-network_id  = "testnet6"
->>>>>>> 542c139f
+network_id = "testnet6"
 
 [logger]
 color_enabled = true
