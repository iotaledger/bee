--- conflicted
+++ resolved
@@ -29,13 +29,8 @@
 bee-tangle = { version = "0.3.0", path = "../../bee-tangle", default-features = false }
 
 anymap = { version = "0.12.1", default-features = false }
-<<<<<<< HEAD
-async-trait = { version = "0.1.51", default-features = false }
+async-trait = { version = "0.1.53", default-features = false }
 auth-helper = { version = "0.2.0", default-features = false }
-=======
-async-trait = { version = "0.1.53", default-features = false }
-auth-helper = { version = "0.1.0", default-features = false }
->>>>>>> b0cf5855
 chrono = { version = "0.4.19", default-features = false }
 ed25519 = { version = "1.4.0", default-features = false, features = [ "alloc", "pkcs8" ] }
 fern-logger = { version = "0.5.0", default-features = false }
