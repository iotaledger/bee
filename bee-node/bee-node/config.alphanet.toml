# Duplicate this file to config.toml to use it

alias      = "Bee alphanet node"
bech32_hrp = "rms"
network_id = "alphanet-6"

[logger]
[[logger.outputs]]
name              = "stdout"
level_filter      = "info"
target_filters    = []
target_exclusions = []
color_enabled     = true
[[logger.outputs]]
name              = "warn.log"
level_filter      = "warn"
target_filters    = []
target_exclusions = []

[network]
bind_address            = "/ip4/0.0.0.0/tcp/15600"
reconnect_interval_secs = 30
max_unknown_peers       = 4
max_discovered_peers    = 8

[network.peering]
#[[network.peering.peers]]
#address  = ""
#alias    = ""

[autopeering]
enabled                       = false
bind_address                  = "0.0.0.0:14626"
entry_nodes                   = [
    "/dns/entry-hornet-0.h.alphanet.iotaledger.net/udp/14626/autopeering/Bv8UUxy81fqpttowiFiBsNT6mnGMFoFNjk79iG1f9nEr",
    "/dns/entry-hornet-1.h.alphanet.iotaledger.net/udp/14626/autopeering/CbYtFzRQtqeNQJQFYRZk1WewxfKCmqXCHZ16od1d23PX"
]
entry_nodes_prefer_ipv6       = false
run_as_entry_node             = false
drop_neighbors_on_salt_update = false
peer_storage_path             = "./storage/alphanet/peers"

[protocol]
minimum_pow_score = 1000
[protocol.coordinator]
public_key_count  = 3
[[protocol.coordinator.public_key_ranges]]
public_key  = "d9922819a39e94ddf3907f4b9c8df93f39f026244fcb609205b9a879022599f2"
start       = 0
end         = 0
[[protocol.coordinator.public_key_ranges]]
public_key  = "d85e5b1590d898d1e0cdebb2e3b5337c8b76270142663d78811683ba47c17c98"
start       = 0
end         = 0
[[protocol.coordinator.public_key_ranges]]
public_key  = "f9d9656a60049083eef61487632187b351294c1fa23d118060d813db6d03e8b6"
start       = 0
end         = 0
[[protocol.coordinator.public_key_ranges]]
public_key  = "3df80964cc83921e08c1fa0a4f5fc05810a634da45461b2b315fcbfd62f7cab7"
start       = 0
end         = 0
[[protocol.coordinator.public_key_ranges]]
public_key  = "8e222ae7e2adcfb87a2984a19aad52b1979ed1472c3cb17239a73ef1d344c35a"
start       = 0
end         = 0

[protocol.workers]
status_interval       = 10
milestone_sync_count  = 200

[protocol.byte_cost]
v_byte_cost = 500
v_byte_factor_key = 10
v_byte_factor_data = 1

[rest_api]
bind_address          = "/ip4/0.0.0.0/tcp/14265"
jwt_salt              = "Bee"
public_routes         = [
<<<<<<< HEAD
      "/health",
      "/api/v2/info",
      "/api/v2/tips",
      "/api/v2/messages*",
      "/api/v2/transactions*",
      "/api/v2/milestones*",
      "/api/v2/outputs*",
      "/api/v2/treasury",
      "/api/v2/receipts*",
=======
    "/health",
    "/api/v2/info",
    "/api/v2/tips",
    "/api/v2/blocks",
    "/api/v2/blocks/:blockId",
    "/api/v2/blocks/:blockId/metadata",
    "/api/v2/blocks/:blockId/raw",
    "/api/v2/blocks/:blockId/children",
    "/api/v2/outputs/:outputId",
    "/api/v2/addresses/:address",
    "/api/v2/addresses/ed25519/:address",
    "/api/v2/addresses/:address/outputs",
    "/api/v2/addresses/ed25519/:address/outputs",
    "/api/v2/receipts",
    "/api/v2/receipts/:milestoneIndex",
    "/api/v2/treasury",
    "/api/v2/transactions/:transactionId/included-block",
    "/api/v2/milestones/:milestoneId",
    "/api/v2/milestones/by-index/:milestoneIndex",
    "/api/v2/milestones/:milestoneId/utxo-changes",
    "/api/v2/milestones/by-index/:milestoneIndex/utxo-changes"
>>>>>>> 4bc1ce7c
]
protected_routes       = [
      "/api/v2/*",
      "/api/plugins/*"
]
feature_proof_of_work = true
white_flag_solidification_timeout = 2

[snapshot]
depth             = 50
interval_synced   = 50
interval_unsynced = 1000
full_path   = "./snapshots/alphanet/full_snapshot.bin"
delta_path  = "./snapshots/alphanet/delta_snapshot.bin"
[[snapshot.download_urls]]
full        = "https://files.alphanet.iotaledger.net/snapshots/latest-full_snapshot.bin"
delta       = "https://files.alphanet.iotaledger.net/snapshots/latest-delta_snapshot.bin"

[pruning]
enabled         = true
delay           = 60480
prune_receipts  = false

[storage]
path = "./storage/alphanet/tangle"

[tangle]
below_max_depth = 15

[mqtt]
address = "tcp://localhost:1883"

[dashboard]
bind_address    = "/ip4/0.0.0.0/tcp/8081"
[dashboard.auth]
session_timeout = 86400
user            = "admin"
password_salt   = "0000000000000000000000000000000000000000000000000000000000000000"
password_hash   = "0000000000000000000000000000000000000000000000000000000000000000"<|MERGE_RESOLUTION|>--- conflicted
+++ resolved
@@ -78,39 +78,15 @@
 bind_address          = "/ip4/0.0.0.0/tcp/14265"
 jwt_salt              = "Bee"
 public_routes         = [
-<<<<<<< HEAD
       "/health",
       "/api/v2/info",
       "/api/v2/tips",
-      "/api/v2/messages*",
+      "/api/v2/blocks*",
       "/api/v2/transactions*",
       "/api/v2/milestones*",
       "/api/v2/outputs*",
       "/api/v2/treasury",
       "/api/v2/receipts*",
-=======
-    "/health",
-    "/api/v2/info",
-    "/api/v2/tips",
-    "/api/v2/blocks",
-    "/api/v2/blocks/:blockId",
-    "/api/v2/blocks/:blockId/metadata",
-    "/api/v2/blocks/:blockId/raw",
-    "/api/v2/blocks/:blockId/children",
-    "/api/v2/outputs/:outputId",
-    "/api/v2/addresses/:address",
-    "/api/v2/addresses/ed25519/:address",
-    "/api/v2/addresses/:address/outputs",
-    "/api/v2/addresses/ed25519/:address/outputs",
-    "/api/v2/receipts",
-    "/api/v2/receipts/:milestoneIndex",
-    "/api/v2/treasury",
-    "/api/v2/transactions/:transactionId/included-block",
-    "/api/v2/milestones/:milestoneId",
-    "/api/v2/milestones/by-index/:milestoneIndex",
-    "/api/v2/milestones/:milestoneId/utxo-changes",
-    "/api/v2/milestones/by-index/:milestoneIndex/utxo-changes"
->>>>>>> 4bc1ce7c
 ]
 protected_routes       = [
       "/api/v2/*",
