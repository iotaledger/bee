# Duplicate this file to config.toml to use it

alias      = "Bee alphanet node"
bech32_hrp = "rms"
network_id = "alphanet-5"

[logger]
[[logger.outputs]]
name              = "stdout"
level_filter      = "info"
target_filters    = []
target_exclusions = []
color_enabled     = true
[[logger.outputs]]
name              = "warn.log"
level_filter      = "warn"
target_filters    = []
target_exclusions = []

[network]
bind_address            = "/ip4/0.0.0.0/tcp/15600"
reconnect_interval_secs = 30
max_unknown_peers       = 4
max_discovered_peers    = 8

[network.peering]
#[[network.peering.peers]]
#address  = ""
#alias    = ""

[autopeering]
enabled                       = false
bind_address                  = "0.0.0.0:14626"
entry_nodes                   = [
    "/dns/entry-hornet-0.h.alphanet.iotaledger.net/udp/14626/autopeering/Bv8UUxy81fqpttowiFiBsNT6mnGMFoFNjk79iG1f9nEr",
    "/dns/entry-hornet-1.h.alphanet.iotaledger.net/udp/14626/autopeering/CbYtFzRQtqeNQJQFYRZk1WewxfKCmqXCHZ16od1d23PX"
]
entry_nodes_prefer_ipv6       = false
run_as_entry_node             = false
drop_neighbors_on_salt_update = false
peer_storage_path             = "./storage/alphanet/peers"

[protocol]
minimum_pow_score = 1000
[protocol.coordinator]
public_key_count  = 3
[[protocol.coordinator.public_key_ranges]]
public_key  = "d9922819a39e94ddf3907f4b9c8df93f39f026244fcb609205b9a879022599f2"
start       = 0
end         = 0
[[protocol.coordinator.public_key_ranges]]
public_key  = "d85e5b1590d898d1e0cdebb2e3b5337c8b76270142663d78811683ba47c17c98"
start       = 0
end         = 0
[[protocol.coordinator.public_key_ranges]]
public_key  = "f9d9656a60049083eef61487632187b351294c1fa23d118060d813db6d03e8b6"
start       = 0
end         = 0
[[protocol.coordinator.public_key_ranges]]
public_key  = "3df80964cc83921e08c1fa0a4f5fc05810a634da45461b2b315fcbfd62f7cab7"
start       = 0
end         = 0
[[protocol.coordinator.public_key_ranges]]
public_key  = "8e222ae7e2adcfb87a2984a19aad52b1979ed1472c3cb17239a73ef1d344c35a"
start       = 0
end         = 0

[protocol.workers]
status_interval       = 10
milestone_sync_count  = 200

[protocol.byte_cost]
v_byte_cost = 500
v_byte_factor_key = 10
v_byte_factor_data = 1

[rest_api]
bind_address          = "/ip4/0.0.0.0/tcp/14265"
jwt_salt              = "Bee"
public_routes         = [
<<<<<<< HEAD
      "/health",
      "/api/v2/info",
      "/api/v2/tips",
      "/api/v2/messages*",
      "/api/v2/transactions*",
      "/api/v2/milestones*",
      "/api/v2/outputs*",
      "/api/v2/treasury",
      "/api/v2/receipts*",
=======
    "/health",
    "/api/v2/info",
    "/api/v2/tips",
    "/api/v2/messages",
    "/api/v2/messages/:messageId",
    "/api/v2/messages/:messageId/metadata",
    "/api/v2/messages/:messageId/raw",
    "/api/v2/messages/:messageId/children",
    "/api/v2/outputs/:outputId",
    "/api/v2/addresses/:address",
    "/api/v2/addresses/ed25519/:address",
    "/api/v2/addresses/:address/outputs",
    "/api/v2/addresses/ed25519/:address/outputs",
    "/api/v2/receipts",
    "/api/v2/receipts/:milestoneIndex",
    "/api/v2/treasury",
    "/api/v2/transactions/:transactionId/included-message",
    "/api/v2/milestones/:milestoneId",
    "/api/v2/milestones/by-index/:milestoneIndex",
    "/api/v2/milestones/:milestoneId/utxo-changes",
    "/api/v2/milestones/by-index/:milestoneIndex/utxo-changes"
>>>>>>> 99b08da4
]
protected_routes       = [
      "/api/v2/*",
      "/api/plugins/*"
]
feature_proof_of_work = true
white_flag_solidification_timeout = 2

[snapshot]
depth             = 50
interval_synced   = 50
interval_unsynced = 1000
full_path   = "./snapshots/alphanet/full_snapshot.bin"
delta_path  = "./snapshots/alphanet/delta_snapshot.bin"
[[snapshot.download_urls]]
full        = "https://files.alphanet.iotaledger.net/snapshots/latest-full_snapshot.bin"
delta       = "https://files.alphanet.iotaledger.net/snapshots/latest-delta_snapshot.bin"

[pruning]
enabled         = true
delay           = 60480
prune_receipts  = false

[storage]
path = "./storage/alphanet/tangle"

[tangle]
below_max_depth = 15

[mqtt]
address = "tcp://localhost:1883"

[dashboard]
bind_address    = "/ip4/0.0.0.0/tcp/8081"
[dashboard.auth]
session_timeout = 86400
user            = "admin"
password_salt   = "0000000000000000000000000000000000000000000000000000000000000000"
password_hash   = "0000000000000000000000000000000000000000000000000000000000000000"<|MERGE_RESOLUTION|>--- conflicted
+++ resolved
@@ -78,7 +78,6 @@
 bind_address          = "/ip4/0.0.0.0/tcp/14265"
 jwt_salt              = "Bee"
 public_routes         = [
-<<<<<<< HEAD
       "/health",
       "/api/v2/info",
       "/api/v2/tips",
@@ -88,29 +87,6 @@
       "/api/v2/outputs*",
       "/api/v2/treasury",
       "/api/v2/receipts*",
-=======
-    "/health",
-    "/api/v2/info",
-    "/api/v2/tips",
-    "/api/v2/messages",
-    "/api/v2/messages/:messageId",
-    "/api/v2/messages/:messageId/metadata",
-    "/api/v2/messages/:messageId/raw",
-    "/api/v2/messages/:messageId/children",
-    "/api/v2/outputs/:outputId",
-    "/api/v2/addresses/:address",
-    "/api/v2/addresses/ed25519/:address",
-    "/api/v2/addresses/:address/outputs",
-    "/api/v2/addresses/ed25519/:address/outputs",
-    "/api/v2/receipts",
-    "/api/v2/receipts/:milestoneIndex",
-    "/api/v2/treasury",
-    "/api/v2/transactions/:transactionId/included-message",
-    "/api/v2/milestones/:milestoneId",
-    "/api/v2/milestones/by-index/:milestoneIndex",
-    "/api/v2/milestones/:milestoneId/utxo-changes",
-    "/api/v2/milestones/by-index/:milestoneIndex/utxo-changes"
->>>>>>> 99b08da4
 ]
 protected_routes       = [
       "/api/v2/*",
