--- conflicted
+++ resolved
@@ -1,13 +1,13 @@
 // Copyright 2021-2022 IOTA Stiftung
 // SPDX-License-Identifier: Apache-2.0
 
-use std::{
-    any::{type_name, Any, TypeId},
-    collections::HashMap,
-    convert::Infallible,
+use super::{config::EntryNodeConfig, EntryNode, EntryNodeError};
+
+use crate::{
+    core::{Core, ResourceRegister, TopologicalOrder, WorkerStart, WorkerStop},
+    shutdown, util, AUTOPEERING_VERSION,
 };
 
-use async_trait::async_trait;
 use bee_autopeering::{
     stores::{Options as RocksDbPeerStoreConfigOptions, RocksDbPeerStore, RocksDbPeerStoreConfig},
     NeighborValidator, ServiceProtocol, AUTOPEERING_SERVICE_NAME,
@@ -21,14 +21,16 @@
     shutdown_stream::ShutdownStream,
     worker::Worker,
 };
+
+use async_trait::async_trait;
 use futures::StreamExt;
 use fxhash::FxBuildHasher;
 use tokio_stream::wrappers::UnboundedReceiverStream;
 
-use super::{config::EntryNodeConfig, EntryNode, EntryNodeError};
-use crate::{
-    core::{Core, ResourceRegister, TopologicalOrder, WorkerStart, WorkerStop},
-    shutdown, util, AUTOPEERING_VERSION,
+use std::{
+    any::{type_name, Any, TypeId},
+    collections::HashMap,
+    convert::Infallible,
 };
 
 /// A builder to create a Bee entry node (autopeering).
@@ -276,13 +278,7 @@
         rest_api_config: config.rest_api.clone(),
     };
 
-<<<<<<< HEAD
-    let builder = bee_rest_api::endpoints::init_entry_node::<EntryNode>(init_config, builder).await;
-
-    builder
-=======
-    bee_rest_api::endpoints::init_entry_node::<EntryNode>(rest_api_cfg, builder)
->>>>>>> a8c02abe
+    bee_rest_api::endpoints::init_entry_node::<EntryNode>(init_config, builder)
 }
 
 #[derive(Clone)]
