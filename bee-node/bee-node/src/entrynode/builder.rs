// Copyright 2021-2022 IOTA Stiftung
// SPDX-License-Identifier: Apache-2.0

use std::{
    any::{type_name, Any, TypeId},
    collections::HashMap,
    convert::Infallible,
};

use async_trait::async_trait;
use bee_autopeering::{
    stores::{Options as RocksDbPeerStoreConfigOptions, RocksDbPeerStore, RocksDbPeerStoreConfig},
    NeighborValidator, ServiceProtocol, AUTOPEERING_SERVICE_NAME,
};
use bee_gossip::Keypair;
use bee_plugin_version_checker::VersionCheckerPlugin;
use bee_rest_api::endpoints::InitConfigEntryNode;
use bee_runtime::{
    event::Bus,
    node::{Node, NodeBuilder},
    shutdown_stream::ShutdownStream,
    worker::Worker,
};
use futures::StreamExt;
use fxhash::FxBuildHasher;
use tokio_stream::wrappers::UnboundedReceiverStream;

use super::{config::EntryNodeConfig, EntryNode, EntryNodeError};
use crate::{
    core::{Core, ResourceRegister, TopologicalOrder, WorkerStart, WorkerStop},
    shutdown, util, AUTOPEERING_VERSION,
};

/// A builder to create a Bee entry node (autopeering).
pub struct EntryNodeBuilder {
    config: EntryNodeConfig,
    deps: HashMap<TypeId, &'static [TypeId], FxBuildHasher>,
    worker_starts: HashMap<TypeId, Box<WorkerStart<EntryNode>>>,
    worker_stops: HashMap<TypeId, Box<WorkerStop<EntryNode>>>,
    worker_names: HashMap<TypeId, &'static str>,
    resource_registers: Vec<Box<ResourceRegister<EntryNode>>>,
}

impl EntryNodeBuilder {
    /// Returns the node config.
    pub(crate) fn config(&self) -> &EntryNodeConfig {
        &self.config
    }
}

#[async_trait(?Send)]
impl NodeBuilder<EntryNode> for EntryNodeBuilder {
    type Error = EntryNodeError;
    type Config = EntryNodeConfig;

    /// Creates an entry node builder from the provided config.
    fn new(config: Self::Config) -> Result<Self, Self::Error> {
        Ok(Self {
            config,
            deps: HashMap::default(),
            worker_starts: HashMap::default(),
            worker_stops: HashMap::default(),
            worker_names: HashMap::default(),
            resource_registers: Vec::default(),
        })
    }

    /// Adds a worker (without config) to the entry node builder.
    fn with_worker<W: Worker<EntryNode> + 'static>(self) -> Self
    where
        W::Config: Default,
    {
        self.with_worker_cfg::<W>(W::Config::default())
    }

    /// Adds a worker (with config) to the entry node builder.
    fn with_worker_cfg<W: Worker<EntryNode> + 'static>(mut self, config: W::Config) -> Self {
        self.deps.insert(TypeId::of::<W>(), W::dependencies());
        self.worker_starts.insert(
            TypeId::of::<W>(),
            Box::new(|node| {
                Box::pin(async move {
                    log::debug!("Starting worker {}...", type_name::<W>());
                    match W::start(node, config).await {
                        Ok(w) => node.core.add_worker(w),
                        Err(e) => panic!("Worker `{}` failed to start: {:?}.", type_name::<W>(), e),
                    }
                })
            }),
        );
        self.worker_stops.insert(
            TypeId::of::<W>(),
            Box::new(|node| {
                Box::pin(async move {
                    match node.core.remove_worker::<W>().stop(node).await {
                        Ok(()) => {}
                        Err(e) => panic!("Worker `{}` failed to stop: {:?}.", type_name::<W>(), e),
                    }
                })
            }),
        );
        self.worker_names.insert(TypeId::of::<W>(), type_name::<W>());
        self
    }

    /// Adds a resource to the entry node builder.
    fn with_resource<R: Any + Send + Sync>(mut self, res: R) -> Self {
        self.resource_registers.push(Box::new(move |node| {
            node.register_resource(res);
        }));
        self
    }

    /// Returns the built entry node.
    async fn finish(mut self) -> Result<EntryNode, Self::Error> {
        let builder = self;

        if !builder.config().autopeering.enabled() {
            return Err(EntryNodeError::DisabledAutopeering);
        }

        let network_spec = builder.config().network_spec();

        // Print the network info the node is trying to connect to.
        log::info!(
            "Joining network \"{}\", hrp \"{}\".",
            network_spec.name(),
            network_spec.hrp()
        );

        // Print the local entity data.
        log::info!("{}", builder.config().local());

        // Add the resources that are shared throughout the node.
        let builder = add_node_resources(builder)?;

        // Initialize autopeering (if enabled).
        let (autopeering_rx, builder) = initialize_autopeering(builder).await?;

        // Initialize the API.
        let builder = initialize_api(builder);

        // Start the version checker.
        let builder = builder.with_worker::<VersionCheckerPlugin>();

        // Start the autopeering event logger.
        let builder = builder.with_worker_cfg::<AutopeeringEventLogger>(autopeering_rx);

        let EntryNodeBuilder {
            config,
            deps,
            mut worker_starts,
            worker_stops,
            worker_names,
            resource_registers,
        } = builder;

        let worker_order = TopologicalOrder::sort(deps);

        let core = Core::new(worker_stops, worker_order, worker_names);

        let mut entry_node = EntryNode { config, core };

        // Add all resources.
        for f in resource_registers {
            f(&mut entry_node);
        }

        // Start all workers in topological order.
        for id in &entry_node.core.worker_order.clone() {
            // Panic: unwrap cannot fail by design.
            worker_starts.remove(id).unwrap()(&mut entry_node).await;
        }

        log::info!("Initialized.");

        Ok(entry_node)
    }
}

/// Creates and add the shared node resources.
///
/// Those are:
/// * the config
/// * the node info (name + version)
/// * the event bus
/// * the shutdown signal receiver
fn add_node_resources(builder: EntryNodeBuilder) -> Result<EntryNodeBuilder, EntryNodeError> {
    let node_info = util::create_node_info();

    let config = builder.config().clone();

    let builder = builder
        .with_resource(config)
        .with_resource(node_info)
        .with_resource(Bus::<TypeId>::default());

    #[cfg(unix)]
    let shutdown_rx = shutdown::shutdown_listener(vec![
        tokio::signal::unix::SignalKind::interrupt(),
        tokio::signal::unix::SignalKind::terminate(),
    ]);

    #[cfg(not(unix))]
    let shutdown_rx = shutdown::shutdown_listener();

    let builder = builder.with_resource(shutdown_rx);

    Ok(builder)
}

/// Initializes the (optional) autopeering service.
async fn initialize_autopeering(
    builder: EntryNodeBuilder,
) -> Result<(bee_autopeering::event::EventRx, EntryNodeBuilder), EntryNodeError> {
    log::info!("Initializing autopeering...");

    let network_name = builder.config().network_spec().name().to_string();

    // The neighbor validator that includes/excludes certain peers by applying custom criteria.
    let neighbor_validator = EntryNodeNeighborValidator::new();

    // The peer store for persisting discovered peers.
    let mut peerstore_options = RocksDbPeerStoreConfigOptions::default();
    peerstore_options.create_if_missing(true);
    peerstore_options.create_missing_column_families(true);
    let peerstore_cfg =
        RocksDbPeerStoreConfig::new(builder.config().autopeering.peer_storage_path(), peerstore_options);

    // A local entity that can sign outgoing messages, and announce services.
    let keypair = builder.config().local().keypair().clone();
    let local = create_local_autopeering_entity(keypair, builder.config());

    let quit_signal = tokio::signal::ctrl_c();

    let autopeering_rx = bee_autopeering::init::<RocksDbPeerStore, _, _, _>(
        builder.config().autopeering.clone(),
        AUTOPEERING_VERSION,
        network_name,
        local,
        peerstore_cfg,
        quit_signal,
        neighbor_validator,
    )
    .await
    .map_err(|e| EntryNodeError::AutopeeringInitialization(e))?;

    Ok((autopeering_rx, builder))
}

/// Creates the local entity from a ED25519 keypair and a set of provided services.
fn create_local_autopeering_entity(keypair: Keypair, config: &EntryNodeConfig) -> bee_autopeering::Local {
    let local = bee_autopeering::Local::from_keypair(keypair).expect("failed to create local entity");

    let port = if let Some(bind_addr) = config.autopeering.bind_addr_v4() {
        bind_addr.port()
    } else if let Some(bind_addr) = config.autopeering.bind_addr_v6() {
        bind_addr.port()
    } else {
        unreachable!("config validation ensures, that one bind address is available.");
    };

    // Announce the autopeering service.
    local.add_service(AUTOPEERING_SERVICE_NAME, ServiceProtocol::Udp, port);

    local
}

/// Initializes the API.
fn initialize_api(builder: EntryNodeBuilder) -> EntryNodeBuilder {
    log::info!("Initializing REST API...");

    let config = builder.config();

    let init_config = InitConfigEntryNode {
        rest_api_config: config.rest_api.clone(),
    };

<<<<<<< HEAD
    let builder = bee_rest_api::endpoints::init_entry_node::<EntryNode>(init_config, builder).await;

    builder
=======
    bee_rest_api::endpoints::init_entry_node::<EntryNode>(rest_api_cfg, builder)
>>>>>>> 99b08da4
}

#[derive(Clone)]
struct EntryNodeNeighborValidator {}

impl EntryNodeNeighborValidator {
    pub fn new() -> Self {
        Self {}
    }
}

impl NeighborValidator for EntryNodeNeighborValidator {
    fn is_valid<P: AsRef<bee_autopeering::Peer>>(&self, _peer: P) -> bool {
        // Deny any peering attempt.
        false
    }
}

#[derive(Default)]
pub(crate) struct AutopeeringEventLogger {}

#[async_trait]
impl<N: Node> Worker<N> for AutopeeringEventLogger {
    type Config = bee_autopeering::event::EventRx;
    type Error = Infallible;

    async fn start(node: &mut N, event_rx: Self::Config) -> Result<Self, Self::Error> {
        node.spawn::<Self, _, _>(|shutdown_rx| async move {
            log::info!("Running.");

            let mut event_rx = ShutdownStream::new(shutdown_rx, UnboundedReceiverStream::new(event_rx));

            while let Some(e) = event_rx.next().await {
                log::info!("{}", e);
            }

            log::info!("Stopped.");
        });

        Ok(Self::default())
    }
}<|MERGE_RESOLUTION|>--- conflicted
+++ resolved
@@ -276,13 +276,9 @@
         rest_api_config: config.rest_api.clone(),
     };
 
-<<<<<<< HEAD
-    let builder = bee_rest_api::endpoints::init_entry_node::<EntryNode>(init_config, builder).await;
+    let builder = bee_rest_api::endpoints::init_entry_node::<EntryNode>(init_config, builder);
 
     builder
-=======
-    bee_rest_api::endpoints::init_entry_node::<EntryNode>(rest_api_cfg, builder)
->>>>>>> 99b08da4
 }
 
 #[derive(Clone)]
