--- conflicted
+++ resolved
@@ -1,12 +1,16 @@
 // Copyright 2020-2022 IOTA Stiftung
 // SPDX-License-Identifier: Apache-2.0
 
-use std::{
-    any::{type_name, Any, TypeId},
-    collections::HashMap,
+use super::{config::FullNodeConfig, FullNode, FullNodeError};
+
+use crate::{
+    config::NetworkSpec,
+    core::{Core, CoreError, ResourceRegister, TopologicalOrder, WorkerStart, WorkerStop},
+    shutdown,
+    storage::NodeStorageBackend,
+    util, AUTOPEERING_VERSION, BEE_VERSION,
 };
 
-use async_trait::async_trait;
 use bee_autopeering::{
     stores::{Options as RocksDbPeerStoreConfigOptions, RocksDbPeerStore, RocksDbPeerStoreConfig},
     NeighborValidator, ServiceProtocol, AUTOPEERING_SERVICE_NAME,
@@ -20,15 +24,13 @@
     worker::Worker,
 };
 use bee_storage::system::StorageHealth;
+
+use async_trait::async_trait;
 use fxhash::FxBuildHasher;
 
-use super::{config::FullNodeConfig, FullNode, FullNodeError};
-use crate::{
-    config::NetworkSpec,
-    core::{Core, CoreError, ResourceRegister, TopologicalOrder, WorkerStart, WorkerStop},
-    shutdown,
-    storage::NodeStorageBackend,
-    util, AUTOPEERING_VERSION, BEE_VERSION,
+use std::{
+    any::{type_name, Any, TypeId},
+    collections::HashMap,
 };
 
 /// A builder to create a Bee full node.
@@ -394,13 +396,8 @@
         dashboard_username: config.dashboard.auth().user().to_owned(),
     };
 
-<<<<<<< HEAD
-    let builder = bee_rest_api::endpoints::init_full_node::<FullNode<S>>(init_config, builder).await;
-
-    builder
-=======
-    bee_rest_api::endpoints::init_full_node::<FullNode<S>>(rest_api_cfg, protocol_cfg, network_id, hrp, builder)
->>>>>>> a8c02abe
+    bee_rest_api::endpoints::init_full_node::<FullNode<S>>(init_config, builder)
+
 }
 
 /// Initializes the Tangle.
