[package]
name = "bee-rest-api"
version = "0.2.2"
authors = [ "IOTA Stiftung" ]
edition = "2021"
description = "The default REST API implementation for the IOTA Bee node software."
readme = "README.md"
repository = "https://github.com/iotaledger/bee"
license = "Apache-2.0"
keywords = [ "iota", "bee", "framework", "node", "api" ]
homepage = "https://www.iota.org"

[package.metadata.docs.rs]
# To build locally:
# RUSTDOCFLAGS="--cfg doc_cfg" cargo +nightly doc --all-features --no-deps --open
all-features = true
rustdoc-args = [ "--cfg", "doc_cfg" ]

[dependencies]
bee-gossip = { version = "0.6.0", path = "../../bee-network/bee-gossip", default-features = false, optional = true }
bee-ledger = { version = "0.7.0", path = "../../bee-ledger", default-features = false }
bee-message = { version = "0.2.0", path = "../../bee-message", default-features = false, features = [ "dto" ] }
bee-pow = { version = "0.2.0", path = "../../bee-pow", default-features = false }
bee-protocol = { version = "0.2.2", path = "../../bee-protocol", default-features = false, optional = true }
bee-runtime = { version = "0.1.1-alpha", path = "../../bee-runtime", default-features = false, optional = true  }
bee-storage = { version = "0.12.0", path = "../../bee-storage/bee-storage", default-features = false, optional = true }
bee-tangle = { version = "0.3.0", path = "../../bee-tangle", default-features = false, optional = true }

async-trait = { version = "0.1.51", default-features = false, optional = true }
auth-helper = { version = "0.2.0", default-features = false }
axum = { version = "0.4.8", default-features = false, features = [ "json", "headers" ], optional = true }
base64 = { version = "0.13.0", default-features = false}
bech32 = { version = "0.8.1", default-features = false, optional = true }
digest = { version = "0.9.0", default-features = false, optional = true }
futures = { version = "0.3.17", default-features = false, optional = true }
<<<<<<< HEAD
iota-crypto = { version = "0.9.1", default-features = false, features = [ "blake2b" ], optional = true }
lazy_static = {version = "1.4.0", default-features = false }
=======
iota-crypto = { version = "0.10.0", default-features = false, features = [ "blake2b" ], optional = true }
>>>>>>> 99b08da4
log = { version = "0.4.14", default-features = false, optional = true }
multiaddr = { version = "0.13.0", default-features = false }
num_cpus = { version = "1.13.0", default-features = false, optional = true }
packable = { version = "0.3.2", default-features = false }
prefix-hex = { version = "0.2.0", default-features = false }
primitive-types = { version = "0.10.1", default-features = false, features = [ "serde" ] }
regex = { version = "1.5.4", default-features = false }
serde = { version = "1.0.130", default-features = false, features = [ "derive" ] }
serde_json = { version = "1.0.79", default-features = false, features = [ "alloc" ] }
thiserror = { version = "1.0.30", default-features = false }
tokio = { version = "1.17.0", default-features = false, optional = true }

[features]
default = [ "peer" ]
dashboard = []
endpoints = [
  "bee-gossip",
  "bee-protocol/workers",
  "bee-runtime",
  "bee-storage",
  "bee-tangle",
  "async-trait",
  "bech32",
  "digest",
  "futures",
  "iota-crypto",
  "log",
  "num_cpus",
  "tokio",
  "axum"
]
peer = [ "bee-protocol" ]<|MERGE_RESOLUTION|>--- conflicted
+++ resolved
@@ -33,12 +33,8 @@
 bech32 = { version = "0.8.1", default-features = false, optional = true }
 digest = { version = "0.9.0", default-features = false, optional = true }
 futures = { version = "0.3.17", default-features = false, optional = true }
-<<<<<<< HEAD
-iota-crypto = { version = "0.9.1", default-features = false, features = [ "blake2b" ], optional = true }
+iota-crypto = { version = "0.10.0", default-features = false, features = [ "blake2b" ], optional = true }
 lazy_static = {version = "1.4.0", default-features = false }
-=======
-iota-crypto = { version = "0.10.0", default-features = false, features = [ "blake2b" ], optional = true }
->>>>>>> 99b08da4
 log = { version = "0.4.14", default-features = false, optional = true }
 multiaddr = { version = "0.13.0", default-features = false }
 num_cpus = { version = "1.13.0", default-features = false, optional = true }
