--- conflicted
+++ resolved
@@ -18,13 +18,8 @@
 
 [dependencies]
 bee-api-types = { version = "1.0.0-alpha.1", path = "../bee-api-types", default-features = false, features = [ "peer" ] }
-<<<<<<< HEAD
-bee-block = { version = "1.0.0-beta.1", path = "../../bee-block", default-features = false, features = [ "dto" ] }
+bee-block = { version = "1.0.0-beta.2", path = "../../bee-block", default-features = false, features = [ "dto" ] }
 bee-gossip = { version = "1.0.0-beta.1", path = "../../bee-network/bee-gossip", default-features = false }
-=======
-bee-block = { version = "1.0.0-beta.2", path = "../../bee-block", default-features = false, features = [ "dto" ] }
-bee-gossip = { version = "0.6.0", path = "../../bee-network/bee-gossip", default-features = false }
->>>>>>> edd02cd5
 bee-ledger = { version = "0.7.0", path = "../../bee-ledger/bee-ledger", default-features = false }
 bee-pow = { version = "1.0.0-alpha.1", default-features = false }
 bee-protocol = { version = "0.2.2", path = "../../bee-protocol/bee-protocol", default-features = false }
