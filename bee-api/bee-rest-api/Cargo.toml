--- conflicted
+++ resolved
@@ -11,35 +11,26 @@
 homepage = "https://www.iota.org"
 
 [dependencies]
-<<<<<<< HEAD
+bee-gossip = { version = "0.4.0", path = "../../bee-network/bee-gossip", default-features = false, optional = true }
 bee-ledger = { version = "0.7.0", path = "../../bee-ledger", default-features = false }
 bee-message = { version = "0.2.0", path = "../../bee-message", default-features = false }
-bee-protocol = { version = "0.1.1", path = "../../bee-protocol", default-features = false, optional = true }
-=======
-bee-common = { version = "0.6.0", path = "../../bee-common/bee-common", default-features = false, optional = true }
-bee-gossip = { version = "0.4.0", path = "../../bee-network/bee-gossip", default-features = false, optional = true }
-bee-ledger = { version = "0.6.1", path = "../../bee-ledger", default-features = false }
-bee-message = { version = "0.1.6", path = "../../bee-message", default-features = false }
 bee-pow = { version = "0.2.0", path = "../../bee-pow", default-features = false }
 bee-protocol = { version = "0.2.0", path = "../../bee-protocol", default-features = false, optional = true }
 bee-runtime = { version = "0.1.1-alpha", path = "../../bee-runtime", default-features = false, optional = true  }
 bee-storage = { version = "0.9.0", path = "../../bee-storage/bee-storage", default-features = false, optional = true }
-bee-tangle = { version = "0.2.0", path = "../../bee-tangle", default-features = false, optional = true }
->>>>>>> c0942fa8
+bee-tangle = { version = "0.3.0", path = "../../bee-tangle", default-features = false, optional = true }
 
 async-trait = { version = "0.1.51", default-features = false, optional = true }
 bech32 = { version = "0.8.1", default-features = false, optional = true }
 digest = { version = "0.9.0", default-features = false, optional = true }
 futures = { version = "0.3.17", default-features = false, optional = true }
 hex = { version = "0.4.3", default-features = false }
-<<<<<<< HEAD
-primitive-types = { version = "0.10.1", default-features = false, features = [ "serde" ] }
-=======
 iota-crypto = { version = "0.9.1", default-features = false, features = [ "blake2b" ], optional = true }
 log = { version = "0.4.14", default-features = false, optional = true }
 multiaddr = { version = "0.13.0", default-features = false }
 num_cpus = { version = "1.13.0", default-features = false, optional = true }
->>>>>>> c0942fa8
+packable = { version = "0.1.0", default-features = false }
+primitive-types = { version = "0.10.1", default-features = false, features = [ "serde" ] }
 serde = { version = "1.0.130", default-features = false, features = [ "derive" ] }
 serde_json = { version = "1.0.68", default-features = false, features = [ "alloc" ] }
 thiserror = { version = "1.0.30", default-features = false }
@@ -49,7 +40,6 @@
 [features]
 default = [ "peer" ]
 endpoints = [
-  "bee-common",
   "bee-gossip",
   "bee-protocol/workers",
   "bee-runtime",
