--- conflicted
+++ resolved
@@ -11,15 +11,9 @@
 homepage = "https://www.iota.org"
 
 [dependencies]
-<<<<<<< HEAD
 bee-ledger = { version = "0.5.0", path = "../../bee-ledger" }
-bee-message = { version = "0.1.3", path = "../../bee-message" }
-bee-protocol = { version = "0.1.0", path = "../../bee-protocol" }
-=======
-bee-ledger = { version = "0.4.0", path = "../../bee-ledger" }
 bee-message = { version = "0.1.5", path = "../../bee-message" }
 bee-protocol = { version = "0.1.1", path = "../../bee-protocol" }
->>>>>>> 8bd5a307
 
 hex = { version = "0.4" }
 serde = { version = "1.0", features = [ "derive" ] }
