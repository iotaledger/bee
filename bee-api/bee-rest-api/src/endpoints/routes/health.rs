// Copyright 2020-2021 IOTA Stiftung
// SPDX-License-Identifier: Apache-2.0

<<<<<<< HEAD
use crate::endpoints::{filters::with_args, storage::StorageBackend, ApiArgsFullNode};
=======
use std::{
    convert::Infallible,
    net::IpAddr,
    time::{SystemTime, UNIX_EPOCH},
};
>>>>>>> a8c02abe

use bee_protocol::workers::PeerManager;
use bee_tangle::Tangle;
use warp::{filters::BoxedFilter, http::StatusCode, Filter, Reply};

<<<<<<< HEAD
use std::{
    convert::Infallible,
    time::{SystemTime, UNIX_EPOCH},
=======
use crate::endpoints::{
    config::ROUTE_HEALTH,
    filters::{with_peer_manager, with_tangle},
    permission::has_permission,
    storage::StorageBackend,
>>>>>>> a8c02abe
};

const HEALTH_CONFIRMED_THRESHOLD: u32 = 2; // in milestones
const HEALTH_MILESTONE_AGE_MAX: u64 = 5 * 60; // in seconds

fn path() -> impl Filter<Extract = (), Error = warp::Rejection> + Clone {
    warp::path("health").and(warp::path::end())
}

pub(crate) fn filter<B: StorageBackend>(args: ApiArgsFullNode<B>) -> BoxedFilter<(impl Reply,)> {
    self::path()
        .and(warp::get())
<<<<<<< HEAD
        .and(with_args(args))
        .and_then(health)
        .boxed()
}

pub(crate) async fn health<B: StorageBackend>(args: ApiArgsFullNode<B>) -> Result<impl Reply, Infallible> {
    if is_healthy(&args.tangle, &args.peer_manager).await {
=======
        .and(has_permission(ROUTE_HEALTH, public_routes, allowed_ips))
        .and(with_tangle(tangle))
        .and(with_peer_manager(peer_manager))
        .and_then(|tangle, peer_manager| async move { health(tangle, peer_manager) })
        .boxed()
}

pub(crate) fn health<B: StorageBackend>(
    tangle: ResourceHandle<Tangle<B>>,
    peer_manager: ResourceHandle<PeerManager>,
) -> Result<impl Reply, Infallible> {
    if is_healthy(&tangle, &peer_manager) {
>>>>>>> a8c02abe
        Ok(StatusCode::OK)
    } else {
        Ok(StatusCode::SERVICE_UNAVAILABLE)
    }
}

pub fn is_healthy<B: StorageBackend>(tangle: &Tangle<B>, peer_manager: &PeerManager) -> bool {
    if !tangle.is_confirmed_threshold(HEALTH_CONFIRMED_THRESHOLD) {
        return false;
    }

    if peer_manager.connected_peers() == 0 {
        return false;
    }

    match tangle.get_milestone(tangle.get_latest_milestone_index()) {
        Some(milestone) => {
            (SystemTime::now()
                .duration_since(UNIX_EPOCH)
                .expect("Clock may have gone backwards")
                .as_secs() as u64)
                .saturating_sub(milestone.timestamp())
                <= HEALTH_MILESTONE_AGE_MAX
        }
        None => false,
    }
}<|MERGE_RESOLUTION|>--- conflicted
+++ resolved
@@ -1,31 +1,16 @@
 // Copyright 2020-2021 IOTA Stiftung
 // SPDX-License-Identifier: Apache-2.0
 
-<<<<<<< HEAD
 use crate::endpoints::{filters::with_args, storage::StorageBackend, ApiArgsFullNode};
-=======
-use std::{
-    convert::Infallible,
-    net::IpAddr,
-    time::{SystemTime, UNIX_EPOCH},
-};
->>>>>>> a8c02abe
 
 use bee_protocol::workers::PeerManager;
 use bee_tangle::Tangle;
+
 use warp::{filters::BoxedFilter, http::StatusCode, Filter, Reply};
 
-<<<<<<< HEAD
 use std::{
     convert::Infallible,
     time::{SystemTime, UNIX_EPOCH},
-=======
-use crate::endpoints::{
-    config::ROUTE_HEALTH,
-    filters::{with_peer_manager, with_tangle},
-    permission::has_permission,
-    storage::StorageBackend,
->>>>>>> a8c02abe
 };
 
 const HEALTH_CONFIRMED_THRESHOLD: u32 = 2; // in milestones
@@ -38,28 +23,13 @@
 pub(crate) fn filter<B: StorageBackend>(args: ApiArgsFullNode<B>) -> BoxedFilter<(impl Reply,)> {
     self::path()
         .and(warp::get())
-<<<<<<< HEAD
         .and(with_args(args))
-        .and_then(health)
+        .and_then(|args| async move { health(args) })
         .boxed()
 }
 
-pub(crate) async fn health<B: StorageBackend>(args: ApiArgsFullNode<B>) -> Result<impl Reply, Infallible> {
-    if is_healthy(&args.tangle, &args.peer_manager).await {
-=======
-        .and(has_permission(ROUTE_HEALTH, public_routes, allowed_ips))
-        .and(with_tangle(tangle))
-        .and(with_peer_manager(peer_manager))
-        .and_then(|tangle, peer_manager| async move { health(tangle, peer_manager) })
-        .boxed()
-}
-
-pub(crate) fn health<B: StorageBackend>(
-    tangle: ResourceHandle<Tangle<B>>,
-    peer_manager: ResourceHandle<PeerManager>,
-) -> Result<impl Reply, Infallible> {
-    if is_healthy(&tangle, &peer_manager) {
->>>>>>> a8c02abe
+pub(crate) fn health<B: StorageBackend>(args: ApiArgsFullNode<B>) -> Result<impl Reply, Infallible> {
+    if is_healthy(&args.tangle, &args.peer_manager) {
         Ok(StatusCode::OK)
     } else {
         Ok(StatusCode::SERVICE_UNAVAILABLE)
