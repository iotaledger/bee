// Copyright 2020-2022 IOTA Stiftung
// SPDX-License-Identifier: Apache-2.0

use std::{
    convert::Infallible,
    time::{Duration, SystemTime, UNIX_EPOCH},
};

use axum::{extract::Extension, http::StatusCode, response::IntoResponse, routing::get, Router};
use bee_protocol::workers::PeerManager;
use bee_tangle::Tangle;

use crate::endpoints::{storage::StorageBackend, ApiArgsFullNode};

const HEALTH_CONFIRMED_THRESHOLD: u32 = 2; // in milestones
const HEALTH_MILESTONE_AGE_MAX: Duration = Duration::from_secs(5 * 60);

<<<<<<< HEAD
pub(crate) fn filter<B: StorageBackend>() -> Router {
    Router::new().route("/health", get(health::<B>))
}

pub(crate) async fn health<B: StorageBackend>(
    Extension(args): Extension<ApiArgsFullNode<B>>,
) -> Result<impl IntoResponse, Infallible> {
    if is_healthy(&args.tangle, &args.peer_manager).await {
=======
pub(crate) fn filter<B: StorageBackend>(
    public_routes: Box<[String]>,
    allowed_ips: Box<[IpAddr]>,
    tangle: ResourceHandle<Tangle<B>>,
    peer_manager: ResourceHandle<PeerManager>,
) -> BoxedFilter<(impl Reply,)> {
    self::path()
        .and(warp::get())
        .and(has_permission(ROUTE_HEALTH, public_routes, allowed_ips))
        .and(with_tangle(tangle))
        .and(with_peer_manager(peer_manager))
        .and_then(|tangle, peer_manager| async move { health(tangle, peer_manager) })
        .boxed()
}

pub(crate) fn health<B: StorageBackend>(
    tangle: ResourceHandle<Tangle<B>>,
    peer_manager: ResourceHandle<PeerManager>,
) -> Result<impl Reply, Infallible> {
    if is_healthy(&tangle, &peer_manager) {
>>>>>>> 99b08da4
        Ok(StatusCode::OK)
    } else {
        Ok(StatusCode::SERVICE_UNAVAILABLE)
    }
}

pub fn is_healthy<B: StorageBackend>(tangle: &Tangle<B>, peer_manager: &PeerManager) -> bool {
    if !tangle.is_confirmed_threshold(HEALTH_CONFIRMED_THRESHOLD) {
        return false;
    }

    if peer_manager.connected_peers() == 0 {
        return false;
    }

    match tangle.get_milestone_metadata(tangle.get_latest_milestone_index()) {
        Some(milestone) => {
            (SystemTime::now()
                .duration_since(UNIX_EPOCH)
                .expect("Clock may have gone backwards")
                .as_secs() as u64)
                .saturating_sub(milestone.timestamp().into())
                <= HEALTH_MILESTONE_AGE_MAX.as_secs()
        }
        None => false,
    }
}<|MERGE_RESOLUTION|>--- conflicted
+++ resolved
@@ -15,37 +15,14 @@
 const HEALTH_CONFIRMED_THRESHOLD: u32 = 2; // in milestones
 const HEALTH_MILESTONE_AGE_MAX: Duration = Duration::from_secs(5 * 60);
 
-<<<<<<< HEAD
 pub(crate) fn filter<B: StorageBackend>() -> Router {
     Router::new().route("/health", get(health::<B>))
 }
 
-pub(crate) async fn health<B: StorageBackend>(
+pub(crate) fn health<B: StorageBackend>(
     Extension(args): Extension<ApiArgsFullNode<B>>,
 ) -> Result<impl IntoResponse, Infallible> {
     if is_healthy(&args.tangle, &args.peer_manager).await {
-=======
-pub(crate) fn filter<B: StorageBackend>(
-    public_routes: Box<[String]>,
-    allowed_ips: Box<[IpAddr]>,
-    tangle: ResourceHandle<Tangle<B>>,
-    peer_manager: ResourceHandle<PeerManager>,
-) -> BoxedFilter<(impl Reply,)> {
-    self::path()
-        .and(warp::get())
-        .and(has_permission(ROUTE_HEALTH, public_routes, allowed_ips))
-        .and(with_tangle(tangle))
-        .and(with_peer_manager(peer_manager))
-        .and_then(|tangle, peer_manager| async move { health(tangle, peer_manager) })
-        .boxed()
-}
-
-pub(crate) fn health<B: StorageBackend>(
-    tangle: ResourceHandle<Tangle<B>>,
-    peer_manager: ResourceHandle<PeerManager>,
-) -> Result<impl Reply, Infallible> {
-    if is_healthy(&tangle, &peer_manager) {
->>>>>>> 99b08da4
         Ok(StatusCode::OK)
     } else {
         Ok(StatusCode::SERVICE_UNAVAILABLE)
