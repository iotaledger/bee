// Copyright 2020-2022 IOTA Stiftung
// SPDX-License-Identifier: Apache-2.0

use std::{
    convert::Infallible,
    time::{Duration, SystemTime, UNIX_EPOCH},
};

use axum::{extract::Extension, http::StatusCode, response::IntoResponse, routing::get, Router};
use bee_protocol::workers::PeerManager;
use bee_tangle::Tangle;

use crate::endpoints::{storage::StorageBackend, ApiArgsFullNode};

const HEALTH_CONFIRMED_THRESHOLD: u32 = 2; // in milestones
const HEALTH_MILESTONE_AGE_MAX: Duration = Duration::from_secs(5 * 60);

pub(crate) fn filter<B: StorageBackend>() -> Router {
    Router::new().route("/health", get(health::<B>))
}

pub(crate) async fn health<B: StorageBackend>(
    Extension(args): Extension<ApiArgsFullNode<B>>,
) -> Result<impl IntoResponse, Infallible> {
    if is_healthy(&args.tangle, &args.peer_manager).await {
        Ok(StatusCode::OK)
    } else {
        Ok(StatusCode::SERVICE_UNAVAILABLE)
    }
}

pub async fn is_healthy<B: StorageBackend>(tangle: &Tangle<B>, peer_manager: &PeerManager) -> bool {
    if !tangle.is_confirmed_threshold(HEALTH_CONFIRMED_THRESHOLD) {
        return false;
    }

    if peer_manager.connected_peers() == 0 {
        return false;
    }

    match tangle.get_milestone(tangle.get_latest_milestone_index()).await {
        Some(milestone) => {
            (SystemTime::now()
                .duration_since(UNIX_EPOCH)
                .expect("Clock may have gone backwards")
                .as_secs() as u64)
<<<<<<< HEAD
                .saturating_sub(milestone.timestamp())
                <= HEALTH_MILESTONE_AGE_MAX.as_secs()
=======
                .saturating_sub(milestone.timestamp().into())
                <= HEALTH_MILESTONE_AGE_MAX
>>>>>>> ebf741df
        }
        None => false,
    }
}<|MERGE_RESOLUTION|>--- conflicted
+++ resolved
@@ -44,13 +44,8 @@
                 .duration_since(UNIX_EPOCH)
                 .expect("Clock may have gone backwards")
                 .as_secs() as u64)
-<<<<<<< HEAD
-                .saturating_sub(milestone.timestamp())
-                <= HEALTH_MILESTONE_AGE_MAX.as_secs()
-=======
                 .saturating_sub(milestone.timestamp().into())
                 <= HEALTH_MILESTONE_AGE_MAX
->>>>>>> ebf741df
         }
         None => false,
     }
