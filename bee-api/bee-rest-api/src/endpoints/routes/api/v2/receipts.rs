// Copyright 2020-2022 IOTA Stiftung
// SPDX-License-Identifier: Apache-2.0

use axum::{
    extract::{Extension, Json},
    response::IntoResponse,
    routing::get,
    Router,
};
use bee_ledger::types::Receipt;
<<<<<<< HEAD
use bee_message::milestone::MilestoneIndex;
=======
use bee_message::payload::milestone::MilestoneIndex;
use bee_runtime::resource::ResourceHandle;
>>>>>>> 99b08da4
use bee_storage::access::AsIterator;
use log::error;

use crate::{
    endpoints::{error::ApiError, storage::StorageBackend, ApiArgsFullNode},
    types::{dtos::ReceiptDto, responses::ReceiptsResponse},
};

pub(crate) fn filter<B: StorageBackend>() -> Router {
    Router::new().route("/receipts", get(receipts::<B>))
}

pub(crate) async fn receipts<B: StorageBackend>(
    Extension(args): Extension<ApiArgsFullNode<B>>,
) -> Result<impl IntoResponse, ApiError> {
    let mut receipts_dto = Vec::new();
    let iterator = AsIterator::<(MilestoneIndex, Receipt), ()>::iter(&*args.storage).map_err(|e| {
        error!("cannot fetch from storage: {}", e);
        ApiError::InternalError
    })?;

    for result in iterator {
        let ((_, receipt), _) = result.map_err(|e| {
            error!("cannot iterate fetched receipts : {}", e);
            ApiError::InternalError
        })?;
        receipts_dto.push(ReceiptDto::from(receipt));
    }

    Ok(Json(ReceiptsResponse { receipts: receipts_dto }))
}<|MERGE_RESOLUTION|>--- conflicted
+++ resolved
@@ -8,12 +8,7 @@
     Router,
 };
 use bee_ledger::types::Receipt;
-<<<<<<< HEAD
 use bee_message::milestone::MilestoneIndex;
-=======
-use bee_message::payload::milestone::MilestoneIndex;
-use bee_runtime::resource::ResourceHandle;
->>>>>>> 99b08da4
 use bee_storage::access::AsIterator;
 use log::error;
 
@@ -26,7 +21,7 @@
     Router::new().route("/receipts", get(receipts::<B>))
 }
 
-pub(crate) async fn receipts<B: StorageBackend>(
+pub(crate) fn receipts<B: StorageBackend>(
     Extension(args): Extension<ApiArgsFullNode<B>>,
 ) -> Result<impl IntoResponse, ApiError> {
     let mut receipts_dto = Vec::new();
