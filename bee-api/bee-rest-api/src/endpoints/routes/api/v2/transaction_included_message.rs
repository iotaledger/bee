// Copyright 2020-2022 IOTA Stiftung
// SPDX-License-Identifier: Apache-2.0

use axum::{
    extract::{Extension, Path},
    response::IntoResponse,
    routing::get,
    Router,
};
use bee_ledger::types::CreatedOutput;
use bee_message::{output::OutputId, payload::transaction::TransactionId};
use bee_storage::access::Fetch;
use log::error;

use crate::endpoints::{error::ApiError, routes::api::v2::message, storage::StorageBackend, ApiArgsFullNode};

<<<<<<< HEAD
pub(crate) fn filter<B: StorageBackend>() -> Router {
    Router::new().route(
        "/transactions/:transaction_id/included-message",
        get(transaction_included_message::<B>),
    )
}

pub(crate) async fn transaction_included_message<B: StorageBackend>(
    Path(transaction_id): Path<TransactionId>,
    Extension(args): Extension<ApiArgsFullNode<B>>,
) -> Result<impl IntoResponse, ApiError> {
    // Safe to unwrap since 0 is a valid index;
    let output_id = OutputId::new(transaction_id, 0).unwrap();

    let fetched = Fetch::<OutputId, CreatedOutput>::fetch(&*args.storage, &output_id).map_err(|e| {
        error!("cannot fetch from storage: {}", e);
        ApiError::InternalError
    })?;

    match fetched {
        Some(output) => message::message(Path(*output.message_id()), Extension(args)).await,
        None => Err(ApiError::NotFound),
=======
pub(crate) fn filter<B: StorageBackend>(
    public_routes: Box<[String]>,
    allowed_ips: Box<[IpAddr]>,
    storage: ResourceHandle<B>,
    tangle: ResourceHandle<Tangle<B>>,
) -> BoxedFilter<(impl Reply,)> {
    self::path()
        .and(warp::get())
        .and(has_permission(
            ROUTE_TRANSACTION_INCLUDED_MESSAGE,
            public_routes,
            allowed_ips,
        ))
        .and(with_storage(storage))
        .and(with_tangle(tangle))
        .and_then(|transaction_id, storage, tangle| async move {
            transaction_included_message(transaction_id, storage, tangle)
        })
        .boxed()
}

pub(crate) fn transaction_included_message<B: StorageBackend>(
    transaction_id: TransactionId,
    storage: ResourceHandle<B>,
    tangle: ResourceHandle<Tangle<B>>,
) -> Result<impl Reply, Rejection> {
    // Safe to unwrap since 0 is a valid index;
    let output_id = OutputId::new(transaction_id, 0).unwrap();

    match Fetch::<OutputId, CreatedOutput>::fetch(&*storage, &output_id).map_err(|_| {
        reject::custom(CustomRejection::ServiceUnavailable(
            "Can not fetch from storage".to_string(),
        ))
    })? {
        Some(output) => message::message(*output.message_id(), tangle),
        None => Err(reject::custom(CustomRejection::NotFound(
            "Can not find output".to_string(),
        ))),
>>>>>>> 99b08da4
    }
}<|MERGE_RESOLUTION|>--- conflicted
+++ resolved
@@ -14,7 +14,6 @@
 
 use crate::endpoints::{error::ApiError, routes::api::v2::message, storage::StorageBackend, ApiArgsFullNode};
 
-<<<<<<< HEAD
 pub(crate) fn filter<B: StorageBackend>() -> Router {
     Router::new().route(
         "/transactions/:transaction_id/included-message",
@@ -22,7 +21,7 @@
     )
 }
 
-pub(crate) async fn transaction_included_message<B: StorageBackend>(
+pub(crate) fn transaction_included_message<B: StorageBackend>(
     Path(transaction_id): Path<TransactionId>,
     Extension(args): Extension<ApiArgsFullNode<B>>,
 ) -> Result<impl IntoResponse, ApiError> {
@@ -35,47 +34,7 @@
     })?;
 
     match fetched {
-        Some(output) => message::message(Path(*output.message_id()), Extension(args)).await,
+        Some(output) => message::message(Path(*output.message_id()), Extension(args)),
         None => Err(ApiError::NotFound),
-=======
-pub(crate) fn filter<B: StorageBackend>(
-    public_routes: Box<[String]>,
-    allowed_ips: Box<[IpAddr]>,
-    storage: ResourceHandle<B>,
-    tangle: ResourceHandle<Tangle<B>>,
-) -> BoxedFilter<(impl Reply,)> {
-    self::path()
-        .and(warp::get())
-        .and(has_permission(
-            ROUTE_TRANSACTION_INCLUDED_MESSAGE,
-            public_routes,
-            allowed_ips,
-        ))
-        .and(with_storage(storage))
-        .and(with_tangle(tangle))
-        .and_then(|transaction_id, storage, tangle| async move {
-            transaction_included_message(transaction_id, storage, tangle)
-        })
-        .boxed()
-}
-
-pub(crate) fn transaction_included_message<B: StorageBackend>(
-    transaction_id: TransactionId,
-    storage: ResourceHandle<B>,
-    tangle: ResourceHandle<Tangle<B>>,
-) -> Result<impl Reply, Rejection> {
-    // Safe to unwrap since 0 is a valid index;
-    let output_id = OutputId::new(transaction_id, 0).unwrap();
-
-    match Fetch::<OutputId, CreatedOutput>::fetch(&*storage, &output_id).map_err(|_| {
-        reject::custom(CustomRejection::ServiceUnavailable(
-            "Can not fetch from storage".to_string(),
-        ))
-    })? {
-        Some(output) => message::message(*output.message_id(), tangle),
-        None => Err(reject::custom(CustomRejection::NotFound(
-            "Can not find output".to_string(),
-        ))),
->>>>>>> 99b08da4
     }
 }