// Copyright 2020-2022 IOTA Stiftung
// SPDX-License-Identifier: Apache-2.0

use axum::{
    extract::{Extension, Path},
    http::StatusCode,
    response::IntoResponse,
    routing::delete,
    Router,
};
use bee_gossip::{Command::RemovePeer, PeerId};
use log::error;

use crate::endpoints::{error::ApiError, storage::StorageBackend, ApiArgsFullNode};

<<<<<<< HEAD
pub(crate) fn filter<B: StorageBackend>() -> Router {
    Router::new().route("/peers/:peer_id", delete(remove_peer::<B>))
}

pub(crate) async fn remove_peer<B: StorageBackend>(
    Path(peer_id): Path<String>,
    Extension(args): Extension<ApiArgsFullNode<B>>,
) -> Result<impl IntoResponse, ApiError> {
    let peer_id = peer_id
        .parse::<PeerId>()
        .map_err(|_| ApiError::BadRequest("invalid peer id"))?;

    if let Err(e) = args.network_command_sender.send(RemovePeer { peer_id }) {
        error!("cannot remove peer: {}", e);
        return Err(ApiError::InternalError);
=======
pub(crate) fn filter(
    public_routes: Box<[String]>,
    allowed_ips: Box<[IpAddr]>,
    network_command_sender: ResourceHandle<NetworkCommandSender>,
) -> BoxedFilter<(impl Reply,)> {
    self::path()
        .and(warp::delete())
        .and(has_permission(ROUTE_REMOVE_PEER, public_routes, allowed_ips))
        .and(with_network_command_sender(network_command_sender))
        .and_then(|peer_id, network_controller| async move { remove_peer(peer_id, network_controller) })
        .boxed()
}

pub(crate) fn remove_peer(
    peer_id: PeerId,
    network_controller: ResourceHandle<NetworkCommandSender>,
) -> Result<impl Reply, Rejection> {
    if let Err(e) = network_controller.send(RemovePeer { peer_id }) {
        return Err(reject::custom(CustomRejection::NotFound(format!(
            "failed to remove peer: {}",
            e
        ))));
>>>>>>> 99b08da4
    }

    Ok(StatusCode::NO_CONTENT)
}<|MERGE_RESOLUTION|>--- conflicted
+++ resolved
@@ -13,12 +13,11 @@
 
 use crate::endpoints::{error::ApiError, storage::StorageBackend, ApiArgsFullNode};
 
-<<<<<<< HEAD
 pub(crate) fn filter<B: StorageBackend>() -> Router {
     Router::new().route("/peers/:peer_id", delete(remove_peer::<B>))
 }
 
-pub(crate) async fn remove_peer<B: StorageBackend>(
+pub(crate) fn remove_peer<B: StorageBackend>(
     Path(peer_id): Path<String>,
     Extension(args): Extension<ApiArgsFullNode<B>>,
 ) -> Result<impl IntoResponse, ApiError> {
@@ -29,30 +28,6 @@
     if let Err(e) = args.network_command_sender.send(RemovePeer { peer_id }) {
         error!("cannot remove peer: {}", e);
         return Err(ApiError::InternalError);
-=======
-pub(crate) fn filter(
-    public_routes: Box<[String]>,
-    allowed_ips: Box<[IpAddr]>,
-    network_command_sender: ResourceHandle<NetworkCommandSender>,
-) -> BoxedFilter<(impl Reply,)> {
-    self::path()
-        .and(warp::delete())
-        .and(has_permission(ROUTE_REMOVE_PEER, public_routes, allowed_ips))
-        .and(with_network_command_sender(network_command_sender))
-        .and_then(|peer_id, network_controller| async move { remove_peer(peer_id, network_controller) })
-        .boxed()
-}
-
-pub(crate) fn remove_peer(
-    peer_id: PeerId,
-    network_controller: ResourceHandle<NetworkCommandSender>,
-) -> Result<impl Reply, Rejection> {
-    if let Err(e) = network_controller.send(RemovePeer { peer_id }) {
-        return Err(reject::custom(CustomRejection::NotFound(format!(
-            "failed to remove peer: {}",
-            e
-        ))));
->>>>>>> 99b08da4
     }
 
     Ok(StatusCode::NO_CONTENT)
