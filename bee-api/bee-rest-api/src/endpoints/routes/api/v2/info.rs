// Copyright 2020-2022 IOTA Stiftung
// SPDX-License-Identifier: Apache-2.0

<<<<<<< HEAD
use axum::{
    extract::{Extension, Json},
    response::IntoResponse,
    routing::get,
    Router,
};

use crate::{
    endpoints::{routes::health, storage::StorageBackend, ApiArgsFullNode},
    types::responses::{InfoResponse, MetricsResponse, ProtocolResponse, RentStructureResponse, StatusResponse},
};

pub(crate) fn filter<B: StorageBackend>() -> Router {
    Router::new().route("/info", get(info::<B>))
}

pub(crate) async fn info<B: StorageBackend>(Extension(args): Extension<ApiArgsFullNode<B>>) -> impl IntoResponse {
    let latest_milestone_index = args.tangle.get_latest_milestone_index();
    let latest_milestone_timestamp = args
        .tangle
        .get_milestone(latest_milestone_index)
        .await
        .map(|m| m.timestamp())
        .unwrap_or_default();
=======
use std::{convert::Infallible, net::IpAddr};

use bee_message::constant::{PROTOCOL_VERSION, TOKEN_SUPPLY};
use bee_protocol::workers::{config::ProtocolConfig, PeerManager};
use bee_runtime::{node::NodeInfo, resource::ResourceHandle};
use bee_tangle::Tangle;
use warp::{filters::BoxedFilter, Filter, Reply};

use crate::{
    endpoints::{
        config::{RestApiConfig, ROUTE_INFO},
        filters::{
            with_bech32_hrp, with_network_id, with_node_info, with_peer_manager, with_protocol_config,
            with_rest_api_config, with_tangle,
        },
        permission::has_permission,
        routes::health,
        storage::StorageBackend,
        Bech32Hrp, NetworkId,
    },
    types::responses::{
        BaseTokenResponse, ConfirmedMilestoneResponse, InfoResponse, LatestMilestoneResponse, MetricsResponse,
        ProtocolResponse, RentStructureResponse, StatusResponse,
    },
};

fn path() -> impl Filter<Extract = (), Error = warp::Rejection> + Clone {
    super::path().and(warp::path("info")).and(warp::path::end())
}

#[allow(clippy::too_many_arguments)]
pub(crate) fn filter<B: StorageBackend>(
    public_routes: Box<[String]>,
    allowed_ips: Box<[IpAddr]>,
    tangle: ResourceHandle<Tangle<B>>,
    network_id: NetworkId,
    bech32_hrp: Bech32Hrp,
    rest_api_config: RestApiConfig,
    protocol_config: ProtocolConfig,
    node_info: ResourceHandle<NodeInfo>,
    peer_manager: ResourceHandle<PeerManager>,
) -> BoxedFilter<(impl Reply,)> {
    self::path()
        .and(warp::get())
        .and(has_permission(ROUTE_INFO, public_routes, allowed_ips))
        .and(with_tangle(tangle))
        .and(with_network_id(network_id))
        .and(with_bech32_hrp(bech32_hrp))
        .and(with_rest_api_config(rest_api_config))
        .and(with_protocol_config(protocol_config))
        .and(with_node_info(node_info))
        .and(with_peer_manager(peer_manager))
        .and_then(
            |tangle, network_id, bech32_hrp, rest_api_config, protocol_config, node_info, peer_manager| async {
                info(
                    tangle,
                    network_id,
                    bech32_hrp,
                    rest_api_config,
                    protocol_config,
                    node_info,
                    peer_manager,
                )
            },
        )
        .boxed()
}

pub(crate) fn info<B: StorageBackend>(
    tangle: ResourceHandle<Tangle<B>>,
    network_id: NetworkId,
    bech32_hrp: Bech32Hrp,
    rest_api_config: RestApiConfig,
    protocol_config: ProtocolConfig,
    node_info: ResourceHandle<NodeInfo>,
    peer_manager: ResourceHandle<PeerManager>,
) -> Result<impl Reply, Infallible> {
    let (latest_milestone_index, latest_milestone_metadata) = {
        let latest_milestone_index = tangle.get_latest_milestone_index();
        (
            latest_milestone_index,
            tangle.get_milestone_metadata(latest_milestone_index),
        )
    };

    let (confirmed_milestone_index, confirmed_milestone_metadata) = {
        let confirmed_milestone_index = tangle.get_confirmed_milestone_index();
        (
            confirmed_milestone_index,
            tangle.get_milestone_metadata(confirmed_milestone_index),
        )
    };
>>>>>>> 99b08da4

    Json(InfoResponse {
        name: args.node_info.name.clone(),
        version: args.node_info.version.clone(),
        status: StatusResponse {
<<<<<<< HEAD
            is_healthy: health::is_healthy(&args.tangle, &args.peer_manager).await,
            latest_milestone_timestamp,
            latest_milestone_index: *latest_milestone_index,
            confirmed_milestone_index: *args.tangle.get_confirmed_milestone_index(),
            pruning_index: *args.tangle.get_pruning_index(),
        },
        protocol: ProtocolResponse {
            network_name: args.network_name.clone(),
            bech32_hrp: args.bech32_hrp.clone(),
            min_pow_score: args.protocol_config.minimum_pow_score(),
=======
            is_healthy: health::is_healthy(&tangle, &peer_manager),
            // TODO: In future, the snapshot might make all data for the `latest_milestone` available.
            latest_milestone: LatestMilestoneResponse {
                index: *latest_milestone_index,
                timestamp: latest_milestone_metadata
                    .as_ref()
                    .map(|m| m.timestamp())
                    .unwrap_or_default(),
                milestone_id: latest_milestone_metadata
                    .map(|m| m.milestone_id().to_string())
                    .unwrap_or_default(),
            },
            // TODO: In future, the snapshot might make all data for the `confirmed_milestone` available.
            confirmed_milestone: ConfirmedMilestoneResponse {
                index: *confirmed_milestone_index,
                timestamp: confirmed_milestone_metadata
                    .as_ref()
                    .map(|m| m.timestamp())
                    .unwrap_or_default(),
                milestone_id: confirmed_milestone_metadata
                    .map(|m| m.milestone_id().to_string())
                    .unwrap_or_default(),
            },
            pruning_index: *tangle.get_pruning_index(),
        },
        protocol: ProtocolResponse {
            version: PROTOCOL_VERSION,
            network_name: network_id.0,
            bech32_hrp,
            min_pow_score: protocol_config.minimum_pow_score(),
>>>>>>> 99b08da4
            rent_structure: RentStructureResponse {
                v_byte_cost: args.protocol_config.byte_cost().v_byte_cost,
                v_byte_factor_key: args.protocol_config.byte_cost().v_byte_factor_key,
                v_byte_factor_data: args.protocol_config.byte_cost().v_byte_factor_data,
            },
            token_supply: TOKEN_SUPPLY.to_string(),
        },
        base_token: BaseTokenResponse {
            name: "Shimmer".to_string(),
            ticker_symbol: "SMR".to_string(),
            unit: "SMR".to_string(),
            subunit: Some("glow".to_string()),
            decimals: 6,
            use_metric_prefix: false,
        },
        metrics: MetricsResponse {
            messages_per_second: 0f64,            // TODO: use actual metrics values
            referenced_messages_per_second: 0f64, // TODO: use actual metrics values
            referenced_rate: 0f64,                // TODO: use actual metrics values
        },
        features: {
            let mut features = Vec::new();
            if args.rest_api_config.feature_proof_of_work() {
                features.push("PoW".to_string())
            }
            features
        },
        plugins: Vec::new(), // TODO: add actual plugin that the node supports
    })
}<|MERGE_RESOLUTION|>--- conflicted
+++ resolved
@@ -1,7 +1,6 @@
 // Copyright 2020-2022 IOTA Stiftung
 // SPDX-License-Identifier: Apache-2.0
 
-<<<<<<< HEAD
 use axum::{
     extract::{Extension, Json},
     response::IntoResponse,
@@ -11,132 +10,39 @@
 
 use crate::{
     endpoints::{routes::health, storage::StorageBackend, ApiArgsFullNode},
-    types::responses::{InfoResponse, MetricsResponse, ProtocolResponse, RentStructureResponse, StatusResponse},
+    types::responses::{
+        BaseTokenResponse, ConfirmedMilestoneResponse, InfoResponse, LatestMilestoneResponse, MetricsResponse,
+        ProtocolResponse, RentStructureResponse, StatusResponse,
+    },
 };
 
 pub(crate) fn filter<B: StorageBackend>() -> Router {
     Router::new().route("/info", get(info::<B>))
 }
 
-pub(crate) async fn info<B: StorageBackend>(Extension(args): Extension<ApiArgsFullNode<B>>) -> impl IntoResponse {
-    let latest_milestone_index = args.tangle.get_latest_milestone_index();
-    let latest_milestone_timestamp = args
-        .tangle
-        .get_milestone(latest_milestone_index)
-        .await
-        .map(|m| m.timestamp())
-        .unwrap_or_default();
-=======
-use std::{convert::Infallible, net::IpAddr};
-
-use bee_message::constant::{PROTOCOL_VERSION, TOKEN_SUPPLY};
-use bee_protocol::workers::{config::ProtocolConfig, PeerManager};
-use bee_runtime::{node::NodeInfo, resource::ResourceHandle};
-use bee_tangle::Tangle;
-use warp::{filters::BoxedFilter, Filter, Reply};
-
-use crate::{
-    endpoints::{
-        config::{RestApiConfig, ROUTE_INFO},
-        filters::{
-            with_bech32_hrp, with_network_id, with_node_info, with_peer_manager, with_protocol_config,
-            with_rest_api_config, with_tangle,
-        },
-        permission::has_permission,
-        routes::health,
-        storage::StorageBackend,
-        Bech32Hrp, NetworkId,
-    },
-    types::responses::{
-        BaseTokenResponse, ConfirmedMilestoneResponse, InfoResponse, LatestMilestoneResponse, MetricsResponse,
-        ProtocolResponse, RentStructureResponse, StatusResponse,
-    },
-};
-
-fn path() -> impl Filter<Extract = (), Error = warp::Rejection> + Clone {
-    super::path().and(warp::path("info")).and(warp::path::end())
-}
-
-#[allow(clippy::too_many_arguments)]
-pub(crate) fn filter<B: StorageBackend>(
-    public_routes: Box<[String]>,
-    allowed_ips: Box<[IpAddr]>,
-    tangle: ResourceHandle<Tangle<B>>,
-    network_id: NetworkId,
-    bech32_hrp: Bech32Hrp,
-    rest_api_config: RestApiConfig,
-    protocol_config: ProtocolConfig,
-    node_info: ResourceHandle<NodeInfo>,
-    peer_manager: ResourceHandle<PeerManager>,
-) -> BoxedFilter<(impl Reply,)> {
-    self::path()
-        .and(warp::get())
-        .and(has_permission(ROUTE_INFO, public_routes, allowed_ips))
-        .and(with_tangle(tangle))
-        .and(with_network_id(network_id))
-        .and(with_bech32_hrp(bech32_hrp))
-        .and(with_rest_api_config(rest_api_config))
-        .and(with_protocol_config(protocol_config))
-        .and(with_node_info(node_info))
-        .and(with_peer_manager(peer_manager))
-        .and_then(
-            |tangle, network_id, bech32_hrp, rest_api_config, protocol_config, node_info, peer_manager| async {
-                info(
-                    tangle,
-                    network_id,
-                    bech32_hrp,
-                    rest_api_config,
-                    protocol_config,
-                    node_info,
-                    peer_manager,
-                )
-            },
-        )
-        .boxed()
-}
-
 pub(crate) fn info<B: StorageBackend>(
-    tangle: ResourceHandle<Tangle<B>>,
-    network_id: NetworkId,
-    bech32_hrp: Bech32Hrp,
-    rest_api_config: RestApiConfig,
-    protocol_config: ProtocolConfig,
-    node_info: ResourceHandle<NodeInfo>,
-    peer_manager: ResourceHandle<PeerManager>,
+    Extension(args): Extension<ApiArgsFullNode<B>>
 ) -> Result<impl Reply, Infallible> {
     let (latest_milestone_index, latest_milestone_metadata) = {
-        let latest_milestone_index = tangle.get_latest_milestone_index();
+        let latest_milestone_index = args.tangle.get_latest_milestone_index();
         (
             latest_milestone_index,
-            tangle.get_milestone_metadata(latest_milestone_index),
+            args.tangle.get_milestone_metadata(latest_milestone_index),
         )
     };
 
     let (confirmed_milestone_index, confirmed_milestone_metadata) = {
-        let confirmed_milestone_index = tangle.get_confirmed_milestone_index();
+        let confirmed_milestone_index = args.tangle.get_confirmed_milestone_index();
         (
             confirmed_milestone_index,
-            tangle.get_milestone_metadata(confirmed_milestone_index),
+            args.tangle.get_milestone_metadata(confirmed_milestone_index),
         )
     };
->>>>>>> 99b08da4
 
     Json(InfoResponse {
         name: args.node_info.name.clone(),
         version: args.node_info.version.clone(),
         status: StatusResponse {
-<<<<<<< HEAD
-            is_healthy: health::is_healthy(&args.tangle, &args.peer_manager).await,
-            latest_milestone_timestamp,
-            latest_milestone_index: *latest_milestone_index,
-            confirmed_milestone_index: *args.tangle.get_confirmed_milestone_index(),
-            pruning_index: *args.tangle.get_pruning_index(),
-        },
-        protocol: ProtocolResponse {
-            network_name: args.network_name.clone(),
-            bech32_hrp: args.bech32_hrp.clone(),
-            min_pow_score: args.protocol_config.minimum_pow_score(),
-=======
             is_healthy: health::is_healthy(&tangle, &peer_manager),
             // TODO: In future, the snapshot might make all data for the `latest_milestone` available.
             latest_milestone: LatestMilestoneResponse {
@@ -164,10 +70,9 @@
         },
         protocol: ProtocolResponse {
             version: PROTOCOL_VERSION,
-            network_name: network_id.0,
-            bech32_hrp,
-            min_pow_score: protocol_config.minimum_pow_score(),
->>>>>>> 99b08da4
+            network_name: args.network_name.clone(),
+            bech32_hrp: args.bech32_hrp.clone(),
+            min_pow_score: args.protocol_config.minimum_pow_score(),
             rent_structure: RentStructureResponse {
                 v_byte_cost: args.protocol_config.byte_cost().v_byte_cost,
                 v_byte_factor_key: args.protocol_config.byte_cost().v_byte_factor_key,
