--- conflicted
+++ resolved
@@ -1,19 +1,11 @@
 // Copyright 2020-2021 IOTA Stiftung
 // SPDX-License-Identifier: Apache-2.0
-
-use std::net::IpAddr;
-
-use bee_message::{payload::Payload, semantic::ConflictReason, MessageId};
-use bee_runtime::resource::ResourceHandle;
-use bee_tangle::Tangle;
-use warp::{filters::BoxedFilter, reject, Filter, Rejection, Reply};
 
 use crate::{
     endpoints::{storage::StorageBackend, CONFIRMED_THRESHOLD},
     types::{dtos::LedgerInclusionStateDto, responses::MessageMetadataResponse},
 };
 
-<<<<<<< HEAD
 use bee_message::{payload::Payload, MessageId};
 
 use bee_tangle::ConflictReason;
@@ -26,15 +18,6 @@
     Router,
 };
 use std::sync::Arc;
-=======
-fn path() -> impl Filter<Extract = (MessageId,), Error = warp::Rejection> + Clone {
-    super::path()
-        .and(warp::path("messages"))
-        .and(message_id())
-        .and(warp::path("metadata"))
-        .and(warp::path::end())
-}
->>>>>>> 49f49430
 
 pub(crate) fn filter<B: StorageBackend>() -> Router {
     Router::new().route("/messages/:message_id/metadata", get(message_metadata::<B>))
