// Copyright 2020-2022 IOTA Stiftung
// SPDX-License-Identifier: Apache-2.0

use axum::{
    body::Bytes,
    extract::{Extension, Json},
    http::{
        header::{HeaderMap, HeaderValue},
        StatusCode,
    },
    response::{IntoResponse, Response},
    routing::post,
    Router,
};
use bee_message::{
    constant::PROTOCOL_VERSION,
    parent::Parents,
    payload::{dto::PayloadDto, Payload},
    Message, MessageBuilder, MessageId,
};
use bee_pow::providers::{miner::MinerBuilder, NonceProviderBuilder};
use bee_protocol::workers::{MessageSubmitterError, MessageSubmitterWorkerEvent};
use futures::channel::oneshot;
use log::error;
use packable::PackableExt;
use serde_json::Value;

use crate::{
    endpoints::{error::ApiError, storage::StorageBackend, ApiArgsFullNode},
    types::responses::SubmitMessageResponse,
};

pub(crate) fn filter<B: StorageBackend>() -> Router {
    Router::new().route("/messages", post(submit_message::<B>))
}

pub(crate) async fn submit_message<B: StorageBackend>(
    bytes: Bytes,
    headers: HeaderMap,
    Extension(args): Extension<ApiArgsFullNode<B>>,
) -> Result<Response, ApiError> {
    if let Some(value) = headers.get(axum::http::header::CONTENT_TYPE) {
        if value.eq(&"application/octet-stream".parse::<HeaderValue>().unwrap()) {
            submit_message_raw::<B>(bytes.to_vec(), args.clone()).await
        } else {
            submit_message_json::<B>(
                serde_json::from_slice(&bytes.to_vec()).map_err(ApiError::InvalidJsonProvided)?,
                args.clone(),
            )
            .await
        }
    } else {
        submit_message_json::<B>(
            serde_json::from_slice(&bytes.to_vec()).map_err(ApiError::InvalidJsonProvided)?,
            args.clone(),
        )
        .await
    }
}

pub(crate) async fn submit_message_json<B: StorageBackend>(
    value: Value,
    args: ApiArgsFullNode<B>,
) -> Result<Response, ApiError> {
    let protocol_version_json = &value["protocolVersion"];
    let parents_json = &value["parentMessageIds"];
    let payload_json = &value["payload"];
    let nonce_json = &value["nonce"];

    // Tries to build a `Message` from the given JSON.
    // If some fields are missing, it tries to auto-complete them.

    if !protocol_version_json.is_null() {
        let parsed_protocol_version = u8::try_from(protocol_version_json.as_u64().ok_or(ApiError::BadRequest(
            "invalid protocol version: expected an unsigned integer < 256",
        ))?)
        .map_err(|_| ApiError::BadRequest("invalid protocol version: expected an unsigned integer < 256"))?;

        if parsed_protocol_version != PROTOCOL_VERSION {
            return Err(ApiError::BadRequest("invalid protocol version"));
        }
    }

    let parents: Vec<MessageId> = if parents_json.is_null() {
        let mut parents = args
            .tangle
            .get_messages_to_approve()
            .await
            .ok_or(ApiError::ServiceUnavailable(
                "can not auto-fill parents: no tips available",
            ))?;
        parents.sort_by(|a, b| a.as_ref().cmp(b.as_ref()));
        parents
    } else {
        let parents = parents_json.as_array().ok_or(ApiError::BadRequest(
            "invalid parents: expected an array of message ids",
        ))?;
        let mut message_ids = Vec::with_capacity(parents.len());
        for message_id in parents {
            let message_id = message_id
                .as_str()
                .ok_or(ApiError::BadRequest("invalid parent: expected a message id"))?
                .parse::<MessageId>()
                .map_err(|_| ApiError::BadRequest("invalid parent: expected a message id"))?;
            message_ids.push(message_id);
        }
        message_ids
    };

    let payload = if payload_json.is_null() {
        None
    } else {
        let payload_dto =
            serde_json::from_value::<PayloadDto>(payload_json.clone()).map_err(ApiError::InvalidJsonProvided)?;
        Some(Payload::try_from(&payload_dto).map_err(ApiError::InvalidDto)?)
    };

    let nonce = if nonce_json.is_null() {
        None
    } else {
        let parsed_nonce = nonce_json
            .as_str()
            .ok_or(ApiError::BadRequest("invalid nonce: expected an u64-string"))?
            .parse::<u64>()
            .map_err(|_| ApiError::BadRequest("invalid nonce: expected an u64-string"))?;
        if parsed_nonce == 0 { None } else { Some(parsed_nonce) }
    };

<<<<<<< HEAD
    let message = build_message(parents, payload, nonce, args.clone()).await?;
    let message_id = forward_to_message_submitter(message.pack_to_vec(), args).await?;
=======
    let message = build_message(parents, payload, nonce, rest_api_config, protocol_config)?;
    let message_id = forward_to_message_submitter(message.pack_to_vec(), message_submitter).await?;
>>>>>>> 99b08da4

    Ok((
        StatusCode::CREATED,
        Json(SubmitMessageResponse {
            message_id: message_id.to_string(),
        }),
    )
        .into_response())
}

<<<<<<< HEAD
pub(crate) async fn build_message<B: StorageBackend>(
=======
pub(crate) fn build_message(
>>>>>>> 99b08da4
    parents: Vec<MessageId>,
    payload: Option<Payload>,
    nonce: Option<u64>,
    args: ApiArgsFullNode<B>,
) -> Result<Message, ApiError> {
    let message = if let Some(nonce) = nonce {
        let mut builder = MessageBuilder::new(Parents::new(parents).map_err(ApiError::InvalidMessage)?)
            .with_nonce_provider(nonce, 0f64);
        if let Some(payload) = payload {
            builder = builder.with_payload(payload)
        }
        builder.finish().map_err(ApiError::InvalidMessage)?
    } else {
        if !args.rest_api_config.feature_proof_of_work() {
            return Err(ApiError::BadRequest(
                "can not auto-fill nonce: feature `PoW` not enabled",
            ));
        }
        let mut builder = MessageBuilder::new(Parents::new(parents).map_err(ApiError::InvalidMessage)?)
            .with_nonce_provider(
                MinerBuilder::new().with_num_workers(num_cpus::get()).finish(),
                args.protocol_config.minimum_pow_score(),
            );
        if let Some(payload) = payload {
            builder = builder.with_payload(payload)
        }
        builder.finish().map_err(ApiError::InvalidMessage)?
    };
    Ok(message)
}

pub(crate) async fn submit_message_raw<B: StorageBackend>(
    message_bytes: Vec<u8>,
    args: ApiArgsFullNode<B>,
) -> Result<Response, ApiError> {
    let message_id = forward_to_message_submitter(message_bytes, args).await?;
    Ok((
        StatusCode::CREATED,
        Json(SubmitMessageResponse {
            message_id: message_id.to_string(),
        }),
    )
        .into_response())
}

pub(crate) async fn forward_to_message_submitter<B: StorageBackend>(
    message_bytes: Vec<u8>,
    args: ApiArgsFullNode<B>,
) -> Result<MessageId, ApiError> {
    let (notifier, waiter) = oneshot::channel::<Result<MessageId, MessageSubmitterError>>();

    args.message_submitter
        .send(MessageSubmitterWorkerEvent {
            message: message_bytes,
            notifier,
        })
        .map_err(|e| {
            error!("cannot submit message: {}", e);
            ApiError::InternalError
        })?;

    let result = waiter.await.map_err(|e| {
        error!("cannot submit message: {}", e);
        ApiError::InternalError
    })?;

    result.map_err(ApiError::InvalidMessageSubmitted)
}<|MERGE_RESOLUTION|>--- conflicted
+++ resolved
@@ -126,13 +126,8 @@
         if parsed_nonce == 0 { None } else { Some(parsed_nonce) }
     };
 
-<<<<<<< HEAD
     let message = build_message(parents, payload, nonce, args.clone()).await?;
     let message_id = forward_to_message_submitter(message.pack_to_vec(), args).await?;
-=======
-    let message = build_message(parents, payload, nonce, rest_api_config, protocol_config)?;
-    let message_id = forward_to_message_submitter(message.pack_to_vec(), message_submitter).await?;
->>>>>>> 99b08da4
 
     Ok((
         StatusCode::CREATED,
@@ -143,11 +138,7 @@
         .into_response())
 }
 
-<<<<<<< HEAD
-pub(crate) async fn build_message<B: StorageBackend>(
-=======
-pub(crate) fn build_message(
->>>>>>> 99b08da4
+pub(crate) fn build_message<B: StorageBackend>(
     parents: Vec<MessageId>,
     payload: Option<Payload>,
     nonce: Option<u64>,
