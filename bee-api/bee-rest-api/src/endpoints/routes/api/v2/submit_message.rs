// Copyright 2020-2021 IOTA Stiftung
// SPDX-License-Identifier: Apache-2.0

use crate::{
    endpoints::{
        config::{RestApiConfig, ROUTE_SUBMIT_MESSAGE, ROUTE_SUBMIT_MESSAGE_RAW},
        filters::{with_message_submitter, with_network_id, with_protocol_config, with_rest_api_config, with_tangle},
        permission::has_permission,
        rejection::CustomRejection,
        storage::StorageBackend,
        NetworkId,
    },
    types::{
        dtos::{PayloadDto, TransactionEssenceDto},
        responses::SubmitMessageResponse,
    },
};

use bee_message::{parent::Parents, payload::Payload, Message, MessageBuilder, MessageId};
use bee_pow::providers::{miner::MinerBuilder, NonceProviderBuilder};
use bee_protocol::{
    workers::{config::ProtocolConfig, MessageSubmitterError, MessageSubmitterWorkerEvent},
    PROTOCOL_VERSION,
};
use bee_runtime::resource::ResourceHandle;
use bee_tangle::Tangle;

use futures::channel::oneshot;
use log::error;
use packable::PackableExt;
use serde_json::Value as JsonValue;
use tokio::sync::mpsc;
use warp::{filters::BoxedFilter, http::StatusCode, reject, Filter, Rejection, Reply};

use std::net::IpAddr;

fn path() -> impl Filter<Extract = (), Error = Rejection> + Clone {
    super::path().and(warp::path("messages")).and(warp::path::end())
}

pub(crate) fn filter<B: StorageBackend>(
    public_routes: Box<[String]>,
    allowed_ips: Box<[IpAddr]>,
    tangle: ResourceHandle<Tangle<B>>,
    message_submitter: mpsc::UnboundedSender<MessageSubmitterWorkerEvent>,
    network_id: NetworkId,
    rest_api_config: RestApiConfig,
    protocol_config: ProtocolConfig,
) -> BoxedFilter<(impl Reply,)> {
    self::path()
        .and(warp::post())
        .and(
            (warp::header::exact("content-type", "application/json")
                .and(has_permission(
                    ROUTE_SUBMIT_MESSAGE,
                    public_routes.clone(),
                    allowed_ips.clone(),
                ))
                .and(warp::body::json())
                .and(with_tangle(tangle.clone()))
                .and(with_message_submitter(message_submitter.clone()))
                .and(with_network_id(network_id))
                .and(with_rest_api_config(rest_api_config))
                .and(with_protocol_config(protocol_config))
                .and_then(submit_message))
            .or(warp::header::exact("content-type", "application/octet-stream")
                .and(has_permission(ROUTE_SUBMIT_MESSAGE_RAW, public_routes, allowed_ips))
                .and(warp::body::bytes())
                .and(with_tangle(tangle))
                .and(with_message_submitter(message_submitter))
                .and_then(submit_message_raw)),
        )
        .boxed()
}

pub(crate) async fn submit_message<B: StorageBackend>(
    value: JsonValue,
    tangle: ResourceHandle<Tangle<B>>,
    message_submitter: mpsc::UnboundedSender<MessageSubmitterWorkerEvent>,
    network_id: NetworkId,
    rest_api_config: RestApiConfig,
    protocol_config: ProtocolConfig,
) -> Result<impl Reply, Rejection> {
    let protocol_version_v = &value["protocolVersion"];
    let parents_v = &value["parentMessageIds"];
    let payload_v = &value["payload"];
    let nonce_v = &value["nonce"];

    // Tries to build a `Message` from the provided JSON.
    // If some fields are missing, it tries to auto-complete them.
    // Please keep in mind, that the eventually built `Message` might be not acceptable for the node.

    let protocol_version = if protocol_version_v.is_null() {
        PROTOCOL_VERSION
    } else {
        let parsed = u8::try_from(protocol_version_v.as_u64().ok_or_else(|| {
            reject::custom(CustomRejection::BadRequest(
                "invalid protocol version: expected an unsigned integer < 256".to_string(),
            ))
        })?)
        .map_err(|_| {
            reject::custom(CustomRejection::BadRequest(
                "invalid protocol version: expected an unsigned integer < 256".to_string(),
            ))
        })?;

        // TODO: is this check really necessary here? this check should be done by the node message processing pipe?
        if parsed != PROTOCOL_VERSION {
            return Err(reject::custom(CustomRejection::BadRequest(format!(
                "invalid protocol version: expected `{}` but received `{}`",
                PROTOCOL_VERSION, parsed
            ))));
        } else {
            parsed
        }
    };

    let parents: Vec<MessageId> = if parents_v.is_null() {
        tangle.get_messages_to_approve().await.ok_or_else(|| {
            reject::custom(CustomRejection::ServiceUnavailable(
                "can not auto-fill parents: no tips available".to_string(),
            ))
        })?
    } else {
        let array = parents_v.as_array().ok_or_else(|| {
            reject::custom(CustomRejection::BadRequest(
                "invalid parents: expected an array of message ids".to_string(),
            ))
        })?;
        let mut message_ids = Vec::with_capacity(array.len());
        for s in array {
            let message_id = s
                .as_str()
                .ok_or_else(|| {
                    reject::custom(CustomRejection::BadRequest(
                        "invalid parent: expected a message id".to_string(),
                    ))
                })?
                .parse::<MessageId>()
                .map_err(|_| {
                    reject::custom(CustomRejection::BadRequest(
                        "invalid parent: expected a message id".to_string(),
                    ))
                })?;
            message_ids.push(message_id);
        }
        message_ids
    };

    let payload = if payload_v.is_null() {
        None
    } else {
        let payload_dto = serde_json::from_value::<PayloadDto>(payload_v.clone())
            .map_err(|e| reject::custom(CustomRejection::BadRequest(e.to_string())))?;

        // TODO: is this check really necessary here? this check should be done by the node message processing pipe?
        // In case of a transaction payload, check if its `network_id` matches the one configured in the node.
        if let PayloadDto::Transaction(ref t) = payload_dto {
            match &t.essence {
                TransactionEssenceDto::Regular(e) => {
                    let parsed_network_id = e.network_id.parse::<u64>().map_err(|_| {
                        reject::custom(CustomRejection::BadRequest(
                            "invalid network id: expected an u64-string".to_string(),
                        ))
                    })?;

                    if parsed_network_id != network_id.1 {
                        return Err(reject::custom(CustomRejection::BadRequest(format!(
                            "invalid network: expected network id `{}` but received `{}`",
                            network_id.1, parsed_network_id
                        ))));
                    }
                }
            }
        }

        Some(Payload::try_from(&payload_dto).map_err(|e| reject::custom(CustomRejection::BadRequest(e.to_string())))?)
    };

    let nonce = if nonce_v.is_null() {
        None
    } else {
        let parsed = nonce_v
            .as_str()
            .ok_or_else(|| {
                reject::custom(CustomRejection::BadRequest(
                    "invalid nonce: expected an u64-string".to_string(),
                ))
            })?
            .parse::<u64>()
            .map_err(|_| {
                reject::custom(CustomRejection::BadRequest(
                    "invalid nonce: expected an u64-string".to_string(),
                ))
            })?;
        if parsed == 0 { None } else { Some(parsed) }
    };

    let message = build_message(
        protocol_version,
        parents,
        payload,
        nonce,
        rest_api_config,
        protocol_config,
    )
    .await?;
    let message_id = forward_to_message_submitter(message, tangle, message_submitter).await?;

    Ok(warp::reply::with_status(
        warp::reply::json(&SubmitMessageResponse {
            message_id: message_id.to_string(),
        }),
        StatusCode::CREATED,
    ))
}

pub(crate) async fn build_message(
    protocol_version: u8,
    parents: Vec<MessageId>,
    payload: Option<Payload>,
    nonce: Option<u64>,
    rest_api_config: RestApiConfig,
    protocol_config: ProtocolConfig,
) -> Result<Message, Rejection> {
    let message = if let Some(nonce) = nonce {
<<<<<<< HEAD
        let mut builder = MessageBuilder::new()
            .with_protocol_version(protocol_version)
            .with_parents(
                Parents::new(parents).map_err(|e| reject::custom(CustomRejection::BadRequest(e.to_string())))?,
            )
            .with_nonce_provider(nonce, 0f64);
=======
        let mut builder = MessageBuilder::new(
            Parents::new(parents).map_err(|e| reject::custom(CustomRejection::BadRequest(e.to_string())))?,
        )
        .with_protocol_version(PROTOCOL_VERSION)
        .with_nonce_provider(nonce, 0f64);
>>>>>>> 7cb21ffd
        if let Some(payload) = payload {
            builder = builder.with_payload(payload)
        }
        builder
            .finish()
            .map_err(|e| reject::custom(CustomRejection::BadRequest(e.to_string())))?
    } else {
        if !rest_api_config.feature_proof_of_work() {
            return Err(reject::custom(CustomRejection::ServiceUnavailable(
                "can not auto-fill nonce: feature `PoW` not enabled".to_string(),
            )));
        }
<<<<<<< HEAD
        let mut builder = MessageBuilder::new()
            .with_protocol_version(protocol_version)
            .with_parents(
                Parents::new(parents).map_err(|e| reject::custom(CustomRejection::BadRequest(e.to_string())))?,
            )
            .with_nonce_provider(
                MinerBuilder::new().with_num_workers(num_cpus::get()).finish(),
                protocol_config.minimum_pow_score(),
            );
=======
        let mut builder = MessageBuilder::new(
            Parents::new(parents).map_err(|e| reject::custom(CustomRejection::BadRequest(e.to_string())))?,
        )
        .with_protocol_version(PROTOCOL_VERSION)
        .with_nonce_provider(
            MinerBuilder::new().with_num_workers(num_cpus::get()).finish(),
            protocol_config.minimum_pow_score(),
        );
>>>>>>> 7cb21ffd
        if let Some(payload) = payload {
            builder = builder.with_payload(payload)
        }
        builder
            .finish()
            .map_err(|e| reject::custom(CustomRejection::BadRequest(e.to_string())))?
    };
    Ok(message)
}

pub(crate) async fn submit_message_raw<B: StorageBackend>(
    buf: warp::hyper::body::Bytes,
    tangle: ResourceHandle<Tangle<B>>,
    message_submitter: mpsc::UnboundedSender<MessageSubmitterWorkerEvent>,
) -> Result<impl Reply, Rejection> {
    let message = Message::unpack_verified(&mut &(*buf)).map_err(|_| {
        reject::custom(CustomRejection::BadRequest(
            "can not submit message: invalid bytes provided: the message format is not respected".to_string(),
        ))
    })?;
    let message_id = forward_to_message_submitter(message, tangle, message_submitter).await?;
    Ok(warp::reply::with_status(
        warp::reply::json(&SubmitMessageResponse {
            message_id: message_id.to_string(),
        }),
        StatusCode::CREATED,
    ))
}

pub(crate) async fn forward_to_message_submitter<B: StorageBackend>(
    message: Message,
    tangle: ResourceHandle<Tangle<B>>,
    message_submitter: mpsc::UnboundedSender<MessageSubmitterWorkerEvent>,
) -> Result<MessageId, Rejection> {
    let message_id = message.id();
    let message_bytes = message.pack_to_vec();

    if tangle.contains(&message_id).await {
        return Ok(message_id);
    }

    let (notifier, waiter) = oneshot::channel::<Result<MessageId, MessageSubmitterError>>();

    message_submitter
        .send(MessageSubmitterWorkerEvent {
            message: message_bytes,
            notifier,
        })
        .map_err(|e| {
            error!("can not submit message: {}", e);
            reject::custom(CustomRejection::ServiceUnavailable(
                "can not submit message".to_string(),
            ))
        })?;

    match waiter.await.map_err(|e| {
        error!("can not submit message: {}", e);
        reject::custom(CustomRejection::ServiceUnavailable(
            "can not submit message".to_string(),
        ))
    })? {
        Ok(message_id) => Ok(message_id),
        Err(e) => Err(reject::custom(CustomRejection::BadRequest(format!(
            "can not submit message: message is invalid: {}",
            e
        )))),
    }
}<|MERGE_RESOLUTION|>--- conflicted
+++ resolved
@@ -104,7 +104,7 @@
             ))
         })?;
 
-        // TODO: is this check really necessary here? this check should be done by the node message processing pipe?
+        // TODO: is this check really necessary here? or should this be checked by the node message processing pipe?
         if parsed != PROTOCOL_VERSION {
             return Err(reject::custom(CustomRejection::BadRequest(format!(
                 "invalid protocol version: expected `{}` but received `{}`",
@@ -224,20 +224,12 @@
     protocol_config: ProtocolConfig,
 ) -> Result<Message, Rejection> {
     let message = if let Some(nonce) = nonce {
-<<<<<<< HEAD
         let mut builder = MessageBuilder::new()
             .with_protocol_version(protocol_version)
             .with_parents(
                 Parents::new(parents).map_err(|e| reject::custom(CustomRejection::BadRequest(e.to_string())))?,
             )
             .with_nonce_provider(nonce, 0f64);
-=======
-        let mut builder = MessageBuilder::new(
-            Parents::new(parents).map_err(|e| reject::custom(CustomRejection::BadRequest(e.to_string())))?,
-        )
-        .with_protocol_version(PROTOCOL_VERSION)
-        .with_nonce_provider(nonce, 0f64);
->>>>>>> 7cb21ffd
         if let Some(payload) = payload {
             builder = builder.with_payload(payload)
         }
@@ -250,7 +242,6 @@
                 "can not auto-fill nonce: feature `PoW` not enabled".to_string(),
             )));
         }
-<<<<<<< HEAD
         let mut builder = MessageBuilder::new()
             .with_protocol_version(protocol_version)
             .with_parents(
@@ -260,16 +251,6 @@
                 MinerBuilder::new().with_num_workers(num_cpus::get()).finish(),
                 protocol_config.minimum_pow_score(),
             );
-=======
-        let mut builder = MessageBuilder::new(
-            Parents::new(parents).map_err(|e| reject::custom(CustomRejection::BadRequest(e.to_string())))?,
-        )
-        .with_protocol_version(PROTOCOL_VERSION)
-        .with_nonce_provider(
-            MinerBuilder::new().with_num_workers(num_cpus::get()).finish(),
-            protocol_config.minimum_pow_score(),
-        );
->>>>>>> 7cb21ffd
         if let Some(payload) = payload {
             builder = builder.with_payload(payload)
         }
