// Copyright 2020-2022 IOTA Stiftung
// SPDX-License-Identifier: Apache-2.0

use axum::{
    extract::{Extension, Json, Path},
    response::IntoResponse,
    routing::get,
    Router,
};
use bee_message::{MessageDto, MessageId};

use crate::{
    endpoints::{error::ApiError, storage::StorageBackend, ApiArgsFullNode},
    types::responses::MessageResponse,
};

<<<<<<< HEAD
pub(crate) fn filter<B: StorageBackend>() -> Router {
    Router::new().route("/messages/:message_id", get(message::<B>))
}

pub(crate) async fn message<B: StorageBackend>(
    Path(message_id): Path<MessageId>,
    Extension(args): Extension<ApiArgsFullNode<B>>,
) -> Result<impl IntoResponse, ApiError> {
    match args.tangle.get(&message_id).await.map(|m| (*m).clone()) {
        Some(message) => Ok(Json(MessageResponse(MessageDto::from(&message)))),
        None => Err(ApiError::NotFound),
=======
fn path() -> impl Filter<Extract = (MessageId,), Error = Rejection> + Clone {
    super::path()
        .and(warp::path("messages"))
        .and(message_id())
        .and(warp::path::end())
}

pub(crate) fn filter<B: StorageBackend>(
    public_routes: Box<[String]>,
    allowed_ips: Box<[IpAddr]>,
    tangle: ResourceHandle<Tangle<B>>,
) -> BoxedFilter<(impl Reply,)> {
    self::path()
        .and(warp::get())
        .and(has_permission(ROUTE_MESSAGE, public_routes, allowed_ips))
        .and(with_tangle(tangle))
        .and_then(|message_id, tangle| async move { message(message_id, tangle) })
        .boxed()
}

pub(crate) fn message<B: StorageBackend>(
    message_id: MessageId,
    tangle: ResourceHandle<Tangle<B>>,
) -> Result<impl Reply, Rejection> {
    match tangle.get(&message_id) {
        Some(message) => Ok(warp::reply::json(&MessageResponse(MessageDto::from(&message)))),
        None => Err(reject::custom(CustomRejection::NotFound(
            "can not find message".to_string(),
        ))),
>>>>>>> 99b08da4
    }
}<|MERGE_RESOLUTION|>--- conflicted
+++ resolved
@@ -14,48 +14,16 @@
     types::responses::MessageResponse,
 };
 
-<<<<<<< HEAD
 pub(crate) fn filter<B: StorageBackend>() -> Router {
     Router::new().route("/messages/:message_id", get(message::<B>))
 }
 
-pub(crate) async fn message<B: StorageBackend>(
+pub(crate) fn message<B: StorageBackend>(
     Path(message_id): Path<MessageId>,
     Extension(args): Extension<ApiArgsFullNode<B>>,
 ) -> Result<impl IntoResponse, ApiError> {
-    match args.tangle.get(&message_id).await.map(|m| (*m).clone()) {
+    match tangle.get(&message_id) {
         Some(message) => Ok(Json(MessageResponse(MessageDto::from(&message)))),
         None => Err(ApiError::NotFound),
-=======
-fn path() -> impl Filter<Extract = (MessageId,), Error = Rejection> + Clone {
-    super::path()
-        .and(warp::path("messages"))
-        .and(message_id())
-        .and(warp::path::end())
-}
-
-pub(crate) fn filter<B: StorageBackend>(
-    public_routes: Box<[String]>,
-    allowed_ips: Box<[IpAddr]>,
-    tangle: ResourceHandle<Tangle<B>>,
-) -> BoxedFilter<(impl Reply,)> {
-    self::path()
-        .and(warp::get())
-        .and(has_permission(ROUTE_MESSAGE, public_routes, allowed_ips))
-        .and(with_tangle(tangle))
-        .and_then(|message_id, tangle| async move { message(message_id, tangle) })
-        .boxed()
-}
-
-pub(crate) fn message<B: StorageBackend>(
-    message_id: MessageId,
-    tangle: ResourceHandle<Tangle<B>>,
-) -> Result<impl Reply, Rejection> {
-    match tangle.get(&message_id) {
-        Some(message) => Ok(warp::reply::json(&MessageResponse(MessageDto::from(&message)))),
-        None => Err(reject::custom(CustomRejection::NotFound(
-            "can not find message".to_string(),
-        ))),
->>>>>>> 99b08da4
     }
 }