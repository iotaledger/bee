// Copyright 2020-2022 IOTA Stiftung
// SPDX-License-Identifier: Apache-2.0

use axum::{
    extract::{Extension, Json, Path},
    response::IntoResponse,
    routing::get,
    Router,
};
use bee_message::MessageId;

use crate::{
    endpoints::{error::ApiError, routes::api::v2::MAX_RESPONSE_RESULTS, storage::StorageBackend, ApiArgsFullNode},
    types::responses::MessageChildrenResponse,
};

pub(crate) fn filter<B: StorageBackend>() -> Router {
    Router::new().route("/messages/:message_id/children", get(message_children::<B>))
}

<<<<<<< HEAD
pub(crate) async fn message_children<B: StorageBackend>(
    Path(message_id): Path<MessageId>,
    Extension(args): Extension<ApiArgsFullNode<B>>,
) -> Result<impl IntoResponse, ApiError> {
    let all_children = Vec::from_iter(args.tangle.get_children(&message_id).await.unwrap_or_default());

    let truncated_children = all_children
        .iter()
        .take(MAX_RESPONSE_RESULTS)
        .map(MessageId::to_string)
        .collect::<Vec<String>>();

    Ok(Json(MessageChildrenResponse {
=======
pub(crate) fn filter<B: StorageBackend>(
    public_routes: Box<[String]>,
    allowed_ips: Box<[IpAddr]>,
    tangle: ResourceHandle<Tangle<B>>,
) -> BoxedFilter<(impl Reply,)> {
    self::path()
        .and(warp::get())
        .and(has_permission(ROUTE_MESSAGE_CHILDREN, public_routes, allowed_ips))
        .and(with_tangle(tangle))
        .and_then(|message_id, tangle| async move { message_children(message_id, tangle) })
        .boxed()
}

pub fn message_children<B: StorageBackend>(
    message_id: MessageId,
    tangle: ResourceHandle<Tangle<B>>,
) -> Result<impl Reply, Rejection> {
    let mut children = Vec::from_iter(tangle.get_children(&message_id).unwrap_or_default());
    let count = children.len();
    let max_results = 1000;
    children.truncate(max_results);
    Ok(warp::reply::json(&MessageChildrenResponse {
>>>>>>> 99b08da4
        message_id: message_id.to_string(),
        max_results: MAX_RESPONSE_RESULTS,
        count: truncated_children.len(),
        children_message_ids: truncated_children,
    }))
}<|MERGE_RESOLUTION|>--- conflicted
+++ resolved
@@ -18,12 +18,11 @@
     Router::new().route("/messages/:message_id/children", get(message_children::<B>))
 }
 
-<<<<<<< HEAD
-pub(crate) async fn message_children<B: StorageBackend>(
+pub(crate) fn message_children<B: StorageBackend>(
     Path(message_id): Path<MessageId>,
     Extension(args): Extension<ApiArgsFullNode<B>>,
 ) -> Result<impl IntoResponse, ApiError> {
-    let all_children = Vec::from_iter(args.tangle.get_children(&message_id).await.unwrap_or_default());
+    let all_children = Vec::from_iter(args.tangle.get_children(&message_id).unwrap_or_default());
 
     let truncated_children = all_children
         .iter()
@@ -32,30 +31,6 @@
         .collect::<Vec<String>>();
 
     Ok(Json(MessageChildrenResponse {
-=======
-pub(crate) fn filter<B: StorageBackend>(
-    public_routes: Box<[String]>,
-    allowed_ips: Box<[IpAddr]>,
-    tangle: ResourceHandle<Tangle<B>>,
-) -> BoxedFilter<(impl Reply,)> {
-    self::path()
-        .and(warp::get())
-        .and(has_permission(ROUTE_MESSAGE_CHILDREN, public_routes, allowed_ips))
-        .and(with_tangle(tangle))
-        .and_then(|message_id, tangle| async move { message_children(message_id, tangle) })
-        .boxed()
-}
-
-pub fn message_children<B: StorageBackend>(
-    message_id: MessageId,
-    tangle: ResourceHandle<Tangle<B>>,
-) -> Result<impl Reply, Rejection> {
-    let mut children = Vec::from_iter(tangle.get_children(&message_id).unwrap_or_default());
-    let count = children.len();
-    let max_results = 1000;
-    children.truncate(max_results);
-    Ok(warp::reply::json(&MessageChildrenResponse {
->>>>>>> 99b08da4
         message_id: message_id.to_string(),
         max_results: MAX_RESPONSE_RESULTS,
         count: truncated_children.len(),
