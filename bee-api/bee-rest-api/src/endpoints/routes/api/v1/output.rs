// Copyright 2020-2021 IOTA Stiftung
// SPDX-License-Identifier: Apache-2.0

use crate::{
    endpoints::{
        filters::with_args, path_params::output_id, rejection::CustomRejection, storage::StorageBackend, ApiArgs,
    },
    types::{body::SuccessBody, responses::OutputResponse},
};

use bee_ledger::{
    types::{ConsumedOutput, CreatedOutput, LedgerIndex},
    workers::{consensus::ConsensusWorkerCommand, error::Error},
};
use bee_message::output::OutputId;
use bee_storage::access::Fetch;

use futures::channel::oneshot;
use log::error;
use warp::{filters::BoxedFilter, reject, Filter, Rejection, Reply};

use std::sync::Arc;

fn path() -> impl Filter<Extract = (OutputId,), Error = Rejection> + Clone {
    super::path()
        .and(warp::path("outputs"))
        .and(output_id())
        .and(warp::path::end())
}

pub(crate) fn filter<B: StorageBackend>(args: Arc<ApiArgs<B>>) -> BoxedFilter<(impl Reply,)> {
    self::path()
        .and(warp::get())
        .and(with_args(args))
        .and_then(|output_id, args| async move { output(output_id, args).await })
        .boxed()
}

pub(crate) async fn output<B: StorageBackend>(
    output_id: OutputId,
    args: Arc<ApiArgs<B>>,
) -> Result<impl Reply, Rejection> {
    let (cmd_tx, cmd_rx) = oneshot::channel::<(Result<Option<CreatedOutput>, Error>, LedgerIndex)>();

    if let Err(e) = args
        .consensus_worker
        .send(ConsensusWorkerCommand::FetchOutput(output_id, cmd_tx))
    {
        error!("request to consensus worker failed: {}.", e);
    }

    match cmd_rx.await.map_err(|e| {
        error!("response from consensus worker failed: {}.", e);
        reject::custom(CustomRejection::ServiceUnavailable(
            "unable to fetch the output".to_string(),
        ))
    })? {
        (Ok(response), ledger_index) => match response {
            Some(output) => {
<<<<<<< HEAD
                let is_spent = Fetch::<OutputId, ConsumedOutput>::fetch(&*args.storage, &output_id).map_err(|e| {
=======
                let consumed_output = Fetch::<OutputId, ConsumedOutput>::fetch(&*storage, &output_id).map_err(|e| {
>>>>>>> 32e6f5e7
                    error!("unable to fetch the output: {}", e);
                    reject::custom(CustomRejection::ServiceUnavailable(
                        "unable to fetch the output".to_string(),
                    ))
                })?;

                let (is_spent, milestone_index_spent, transaction_id_spent) =
                    if let Some(consumed_output) = consumed_output {
                        (
                            true,
                            Some(*consumed_output.index()),
                            Some(consumed_output.target().to_string()),
                        )
                    } else {
                        (false, None, None)
                    };

                Ok(warp::reply::json(&SuccessBody::new(OutputResponse {
                    message_id: output.message_id().to_string(),
                    transaction_id: output_id.transaction_id().to_string(),
                    output_index: output_id.index(),
                    is_spent,
                    output: output.inner().into(),
                    ledger_index: *ledger_index,
                    milestone_index_spent,
                    transaction_id_spent,
                })))
            }
            None => Err(reject::custom(CustomRejection::NotFound(
                "output not found".to_string(),
            ))),
        },
        (Err(e), _) => {
            error!("unable to fetch the output: {}", e);
            Err(reject::custom(CustomRejection::ServiceUnavailable(
                "unable to fetch the output".to_string(),
            )))
        }
    }
}<|MERGE_RESOLUTION|>--- conflicted
+++ resolved
@@ -57,11 +57,7 @@
     })? {
         (Ok(response), ledger_index) => match response {
             Some(output) => {
-<<<<<<< HEAD
-                let is_spent = Fetch::<OutputId, ConsumedOutput>::fetch(&*args.storage, &output_id).map_err(|e| {
-=======
-                let consumed_output = Fetch::<OutputId, ConsumedOutput>::fetch(&*storage, &output_id).map_err(|e| {
->>>>>>> 32e6f5e7
+                let consumed_output = Fetch::<OutputId, ConsumedOutput>::fetch(&*args.storage, &output_id).map_err(|e| {
                     error!("unable to fetch the output: {}", e);
                     reject::custom(CustomRejection::ServiceUnavailable(
                         "unable to fetch the output".to_string(),
