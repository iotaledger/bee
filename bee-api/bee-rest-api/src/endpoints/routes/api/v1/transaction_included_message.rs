--- conflicted
+++ resolved
@@ -1,29 +1,17 @@
 // Copyright 2020-2021 IOTA Stiftung
 // SPDX-License-Identifier: Apache-2.0
-
-use std::net::IpAddr;
-
-use bee_ledger::types::CreatedOutput;
-use bee_message::{output::OutputId, payload::transaction::TransactionId};
-use bee_runtime::resource::ResourceHandle;
-use bee_storage::access::Fetch;
-use bee_tangle::Tangle;
-use warp::{filters::BoxedFilter, reject, Filter, Rejection, Reply};
 
 use crate::endpoints::{
     filters::with_args, path_params::transaction_id, rejection::CustomRejection, routes::api::v1::message,
     storage::StorageBackend, ApiArgsFullNode,
 };
 
-<<<<<<< HEAD
 use bee_ledger::types::CreatedOutput;
 use bee_message::{output::OutputId, payload::transaction::TransactionId};
 use bee_storage::access::Fetch;
 
 use warp::{filters::BoxedFilter, reject, Filter, Rejection, Reply};
 
-=======
->>>>>>> a8c02abe
 fn path() -> impl Filter<Extract = (TransactionId,), Error = Rejection> + Clone {
     super::path()
         .and(warp::path("transactions"))
@@ -35,21 +23,10 @@
 pub(crate) fn filter<B: StorageBackend>(args: ApiArgsFullNode<B>) -> BoxedFilter<(impl Reply,)> {
     self::path()
         .and(warp::get())
-<<<<<<< HEAD
         .and(with_args(args))
-        .and_then(transaction_included_message)
-=======
-        .and(has_permission(
-            ROUTE_TRANSACTION_INCLUDED_MESSAGE,
-            public_routes,
-            allowed_ips,
-        ))
-        .and(with_storage(storage))
-        .and(with_tangle(tangle))
-        .and_then(|transaction_id, storage, tangle| async move {
-            transaction_included_message(transaction_id, storage, tangle)
+        .and_then(|transaction_id, args| async move {
+            transaction_included_message(transaction_id, args)
         })
->>>>>>> a8c02abe
         .boxed()
 }
 
@@ -65,11 +42,7 @@
             "Can not fetch from storage".to_string(),
         ))
     })? {
-<<<<<<< HEAD
-        Some(output) => message::message(*output.message_id(), args).await,
-=======
-        Some(output) => message::message(*output.message_id(), tangle),
->>>>>>> a8c02abe
+        Some(output) => message::message(*output.message_id(), args),
         None => Err(reject::custom(CustomRejection::NotFound(
             "Can not find output".to_string(),
         ))),
