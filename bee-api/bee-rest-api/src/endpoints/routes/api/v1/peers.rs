// Copyright 2020-2021 IOTA Stiftung
// SPDX-License-Identifier: Apache-2.0

<<<<<<< HEAD
use crate::{
    endpoints::{filters::with_args, storage::StorageBackend, ApiArgsFullNode},
    types::{body::SuccessBody, dtos::PeerDto, responses::PeersResponse},
};

use warp::{filters::BoxedFilter, Filter, Rejection, Reply};

use std::convert::Infallible;
=======
use std::{convert::Infallible, net::IpAddr};

use bee_protocol::workers::PeerManager;
use bee_runtime::resource::ResourceHandle;
use warp::{filters::BoxedFilter, Filter, Rejection, Reply};

use crate::{
    endpoints::{config::ROUTE_PEERS, filters::with_peer_manager, permission::has_permission},
    types::{body::SuccessBody, dtos::PeerDto, responses::PeersResponse},
};
>>>>>>> a8c02abe

fn path() -> impl Filter<Extract = (), Error = Rejection> + Clone {
    super::path().and(warp::path("peers")).and(warp::path::end())
}

pub(crate) fn filter<B: StorageBackend>(args: ApiArgsFullNode<B>) -> BoxedFilter<(impl Reply,)> {
    self::path()
        .and(warp::get())
        .and(with_args(args))
        .and_then(peers)
        .boxed()
}

pub(crate) async fn peers<B: StorageBackend>(args: ApiArgsFullNode<B>) -> Result<impl Reply, Infallible> {
    let mut peers_dtos = Vec::new();
    for peer in args.peer_manager.get_all() {
        peers_dtos.push(PeerDto::from(peer.as_ref()));
    }
    Ok(warp::reply::json(&SuccessBody::new(PeersResponse(peers_dtos))))
}<|MERGE_RESOLUTION|>--- conflicted
+++ resolved
@@ -1,7 +1,6 @@
 // Copyright 2020-2021 IOTA Stiftung
 // SPDX-License-Identifier: Apache-2.0
 
-<<<<<<< HEAD
 use crate::{
     endpoints::{filters::with_args, storage::StorageBackend, ApiArgsFullNode},
     types::{body::SuccessBody, dtos::PeerDto, responses::PeersResponse},
@@ -10,18 +9,6 @@
 use warp::{filters::BoxedFilter, Filter, Rejection, Reply};
 
 use std::convert::Infallible;
-=======
-use std::{convert::Infallible, net::IpAddr};
-
-use bee_protocol::workers::PeerManager;
-use bee_runtime::resource::ResourceHandle;
-use warp::{filters::BoxedFilter, Filter, Rejection, Reply};
-
-use crate::{
-    endpoints::{config::ROUTE_PEERS, filters::with_peer_manager, permission::has_permission},
-    types::{body::SuccessBody, dtos::PeerDto, responses::PeersResponse},
-};
->>>>>>> a8c02abe
 
 fn path() -> impl Filter<Extract = (), Error = Rejection> + Clone {
     super::path().and(warp::path("peers")).and(warp::path::end())
@@ -31,11 +18,11 @@
     self::path()
         .and(warp::get())
         .and(with_args(args))
-        .and_then(peers)
+        .and_then(|args| async move { peers(args) })
         .boxed()
 }
 
-pub(crate) async fn peers<B: StorageBackend>(args: ApiArgsFullNode<B>) -> Result<impl Reply, Infallible> {
+pub(crate) fn peers<B: StorageBackend>(args: ApiArgsFullNode<B>) -> Result<impl Reply, Infallible> {
     let mut peers_dtos = Vec::new();
     for peer in args.peer_manager.get_all() {
         peers_dtos.push(PeerDto::from(peer.as_ref()));
