// Copyright 2020-2021 IOTA Stiftung
// SPDX-License-Identifier: Apache-2.0

<<<<<<< HEAD
use crate::endpoints::{
    filters::with_args, path_params::peer_id, rejection::CustomRejection, storage::StorageBackend, ApiArgsFullNode,
};

use bee_gossip::{Command::RemovePeer, PeerId};

use warp::{filters::BoxedFilter, http::StatusCode, reject, Filter, Rejection, Reply};

=======
use std::net::IpAddr;

use bee_gossip::{Command::RemovePeer, NetworkCommandSender, PeerId};
use bee_runtime::resource::ResourceHandle;
use warp::{filters::BoxedFilter, http::StatusCode, reject, Filter, Rejection, Reply};

use crate::endpoints::{
    config::ROUTE_REMOVE_PEER, filters::with_network_command_sender, path_params::peer_id, permission::has_permission,
    rejection::CustomRejection,
};

>>>>>>> a8c02abe
fn path() -> impl Filter<Extract = (PeerId,), Error = warp::Rejection> + Clone {
    super::path()
        .and(warp::path("peers"))
        .and(peer_id())
        .and(warp::path::end())
}

pub(crate) fn filter<B: StorageBackend>(args: ApiArgsFullNode<B>) -> BoxedFilter<(impl Reply,)> {
    self::path()
        .and(warp::delete())
<<<<<<< HEAD
        .and(with_args(args))
        .and_then(remove_peer)
        .boxed()
}

pub(crate) async fn remove_peer<B: StorageBackend>(
=======
        .and(has_permission(ROUTE_REMOVE_PEER, public_routes, allowed_ips))
        .and(with_network_command_sender(network_command_sender))
        .and_then(|peer_id, network_controller| async move { remove_peer(peer_id, network_controller) })
        .boxed()
}

pub(crate) fn remove_peer(
>>>>>>> a8c02abe
    peer_id: PeerId,
    args: ApiArgsFullNode<B>,
) -> Result<impl Reply, Rejection> {
    if let Err(e) = args.network_command_sender.send(RemovePeer { peer_id }) {
        return Err(reject::custom(CustomRejection::NotFound(format!(
            "failed to remove peer: {}",
            e
        ))));
    }
    Ok(StatusCode::NO_CONTENT)
}<|MERGE_RESOLUTION|>--- conflicted
+++ resolved
@@ -1,7 +1,6 @@
 // Copyright 2020-2021 IOTA Stiftung
 // SPDX-License-Identifier: Apache-2.0
 
-<<<<<<< HEAD
 use crate::endpoints::{
     filters::with_args, path_params::peer_id, rejection::CustomRejection, storage::StorageBackend, ApiArgsFullNode,
 };
@@ -10,19 +9,6 @@
 
 use warp::{filters::BoxedFilter, http::StatusCode, reject, Filter, Rejection, Reply};
 
-=======
-use std::net::IpAddr;
-
-use bee_gossip::{Command::RemovePeer, NetworkCommandSender, PeerId};
-use bee_runtime::resource::ResourceHandle;
-use warp::{filters::BoxedFilter, http::StatusCode, reject, Filter, Rejection, Reply};
-
-use crate::endpoints::{
-    config::ROUTE_REMOVE_PEER, filters::with_network_command_sender, path_params::peer_id, permission::has_permission,
-    rejection::CustomRejection,
-};
-
->>>>>>> a8c02abe
 fn path() -> impl Filter<Extract = (PeerId,), Error = warp::Rejection> + Clone {
     super::path()
         .and(warp::path("peers"))
@@ -33,22 +19,12 @@
 pub(crate) fn filter<B: StorageBackend>(args: ApiArgsFullNode<B>) -> BoxedFilter<(impl Reply,)> {
     self::path()
         .and(warp::delete())
-<<<<<<< HEAD
         .and(with_args(args))
-        .and_then(remove_peer)
+        .and_then(|peer_id, args| async move { remove_peer(peer_id, args) })
         .boxed()
 }
 
-pub(crate) async fn remove_peer<B: StorageBackend>(
-=======
-        .and(has_permission(ROUTE_REMOVE_PEER, public_routes, allowed_ips))
-        .and(with_network_command_sender(network_command_sender))
-        .and_then(|peer_id, network_controller| async move { remove_peer(peer_id, network_controller) })
-        .boxed()
-}
-
-pub(crate) fn remove_peer(
->>>>>>> a8c02abe
+pub(crate) fn remove_peer<B: StorageBackend>(
     peer_id: PeerId,
     args: ApiArgsFullNode<B>,
 ) -> Result<impl Reply, Rejection> {
