--- conflicted
+++ resolved
@@ -1,13 +1,5 @@
 // Copyright 2021 IOTA Stiftung
 // SPDX-License-Identifier: Apache-2.0
-
-use std::net::IpAddr;
-
-use bee_gossip::{Command::AddPeer, Multiaddr, NetworkCommandSender, PeerId, PeerRelation, Protocol};
-use bee_protocol::workers::PeerManager;
-use bee_runtime::resource::ResourceHandle;
-use serde_json::Value as JsonValue;
-use warp::{filters::BoxedFilter, http::StatusCode, reject, Filter, Rejection, Reply};
 
 use crate::{
     endpoints::{filters::with_args, rejection::CustomRejection, storage::StorageBackend, ApiArgsFullNode},
@@ -18,14 +10,11 @@
     },
 };
 
-<<<<<<< HEAD
 use bee_gossip::{Command::AddPeer, Multiaddr, PeerId, PeerRelation, Protocol};
 
 use serde_json::Value as JsonValue;
 use warp::{filters::BoxedFilter, http::StatusCode, reject, Filter, Rejection, Reply};
 
-=======
->>>>>>> a8c02abe
 fn path() -> impl Filter<Extract = (), Error = warp::Rejection> + Clone {
     super::path().and(warp::path("peers")).and(warp::path::end())
 }
@@ -35,11 +24,13 @@
         .and(warp::post())
         .and(warp::body::json())
         .and(with_args(args))
-        .and_then(add_peer)
+        .and_then(
+            |value, args| async move { add_peer(value, args) },
+        )
         .boxed()
 }
 
-pub(crate) async fn add_peer<B: StorageBackend>(
+pub(crate) fn add_peer<B: StorageBackend>(
     value: JsonValue,
     args: ApiArgsFullNode<B>,
 ) -> Result<impl Reply, Rejection> {
