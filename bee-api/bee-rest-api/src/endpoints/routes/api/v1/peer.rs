--- conflicted
+++ resolved
@@ -29,22 +29,12 @@
         .boxed()
 }
 
-<<<<<<< HEAD
-pub(crate) async fn peer<B: StorageBackend>(peer_id: PeerId, args: Arc<ApiArgs<B>>) -> Result<impl Reply, Rejection> {
-    match args.peer_manager.get(&peer_id) {
-        Some(peer_entry) => Ok(warp::reply::json(&SuccessBody::new(PeerResponse(PeerDto::from(
-            peer_entry.0.as_ref(),
-        ))))),
-        None => Err(reject::custom(CustomRejection::NotFound("peer not found".to_string()))),
-    }
-=======
-pub(crate) fn peer(peer_id: PeerId, peer_manager: ResourceHandle<PeerManager>) -> Result<impl Reply, Rejection> {
-    peer_manager
+pub(crate) fn peer(peer_id: PeerId, args: Arc<ApiArgs<B>>) -> Result<impl Reply, Rejection> {
+    args.peer_manager
         .get_map(&peer_id, |peer_entry| {
             Ok(warp::reply::json(&SuccessBody::new(PeerResponse(PeerDto::from(
                 peer_entry.0.as_ref(),
             )))))
         })
         .unwrap_or_else(|| Err(reject::custom(CustomRejection::NotFound("peer not found".to_string()))))
->>>>>>> 2a65fd74
 }