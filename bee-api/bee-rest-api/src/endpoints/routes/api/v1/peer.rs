--- conflicted
+++ resolved
@@ -1,12 +1,5 @@
 // Copyright 2020-2021 IOTA Stiftung
 // SPDX-License-Identifier: Apache-2.0
-
-use std::net::IpAddr;
-
-use bee_gossip::PeerId;
-use bee_protocol::workers::PeerManager;
-use bee_runtime::resource::ResourceHandle;
-use warp::{filters::BoxedFilter, reject, Filter, Rejection, Reply};
 
 use crate::{
     endpoints::{
@@ -15,13 +8,10 @@
     types::{body::SuccessBody, dtos::PeerDto, responses::PeerResponse},
 };
 
-<<<<<<< HEAD
 use bee_gossip::PeerId;
 
 use warp::{filters::BoxedFilter, reject, Filter, Rejection, Reply};
 
-=======
->>>>>>> a8c02abe
 fn path() -> impl Filter<Extract = (PeerId,), Error = Rejection> + Clone {
     super::path()
         .and(warp::path("peers"))
@@ -33,11 +23,11 @@
     self::path()
         .and(warp::get())
         .and(with_args(args))
-        .and_then(peer)
+        .and_then(|peer_id, args| async move { peer(peer_id, args) })
         .boxed()
 }
 
-pub(crate) async fn peer<B: StorageBackend>(
+pub(crate) fn peer<B: StorageBackend>(
     peer_id: PeerId,
     args: ApiArgsFullNode<B>,
 ) -> Result<impl Reply, Rejection> {
