--- conflicted
+++ resolved
@@ -1,12 +1,5 @@
 // Copyright 2020-2021 IOTA Stiftung
 // SPDX-License-Identifier: Apache-2.0
-
-use std::net::IpAddr;
-
-use bee_message::{payload::Payload, MessageId};
-use bee_runtime::resource::ResourceHandle;
-use bee_tangle::{ConflictReason, Tangle};
-use warp::{filters::BoxedFilter, reject, Filter, Rejection, Reply};
 
 use crate::{
     endpoints::{
@@ -16,14 +9,11 @@
     types::{body::SuccessBody, dtos::LedgerInclusionStateDto, responses::MessageMetadataResponse},
 };
 
-<<<<<<< HEAD
 use bee_message::{payload::Payload, MessageId};
 use bee_tangle::ConflictReason;
 
 use warp::{filters::BoxedFilter, reject, Filter, Rejection, Reply};
 
-=======
->>>>>>> a8c02abe
 fn path() -> impl Filter<Extract = (MessageId,), Error = warp::Rejection> + Clone {
     super::path()
         .and(warp::path("messages"))
@@ -35,14 +25,8 @@
 pub(crate) fn filter<B: StorageBackend>(args: ApiArgsFullNode<B>) -> BoxedFilter<(impl Reply,)> {
     self::path()
         .and(warp::get())
-<<<<<<< HEAD
         .and(with_args(args))
-        .and_then(message_metadata)
-=======
-        .and(has_permission(ROUTE_MESSAGE_METADATA, public_routes, allowed_ips))
-        .and(with_tangle(tangle))
-        .and_then(|message_id, tangle| async move { message_metadata(message_id, tangle) })
->>>>>>> a8c02abe
+        .and_then(|message_id, args| async move { message_metadata(message_id, args) })
         .boxed()
 }
 
@@ -56,16 +40,8 @@
         )));
     }
 
-<<<<<<< HEAD
-    match args.tangle.get(&message_id).await.map(|m| (*m).clone()) {
-        Some(message) => {
-            // existing message <=> existing metadata, therefore unwrap() is safe
-            let metadata = args.tangle.get_metadata(&message_id).await.unwrap();
-
-=======
-    match tangle.get_message_and_metadata(&message_id) {
+    match args.tangle.get_message_and_metadata(&message_id) {
         Some((message, metadata)) => {
->>>>>>> a8c02abe
             // TODO: access constants from URTS
             let ymrsi_delta = 8;
             let omrsi_delta = 13;
@@ -125,12 +101,8 @@
                     ledger_inclusion_state = None;
                     conflict_reason = None;
 
-<<<<<<< HEAD
                     let cmi = *args.tangle.get_confirmed_milestone_index();
-=======
-                    let cmi = *tangle.get_confirmed_milestone_index();
 
->>>>>>> a8c02abe
                     // unwrap() of OMRSI/YMRSI is safe since message is solid
                     let (omrsi, ymrsi) = metadata
                         .omrsi_and_ymrsi()
