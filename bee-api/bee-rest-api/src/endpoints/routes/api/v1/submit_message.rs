// Copyright 2020-2021 IOTA Stiftung
// SPDX-License-Identifier: Apache-2.0

<<<<<<< HEAD
use crate::{
    endpoints::{
        config::RestApiConfig, filters::with_args, rejection::CustomRejection, storage::StorageBackend, ApiArgsFullNode,
    },
    types::{body::SuccessBody, dtos::PayloadDto, responses::SubmitMessageResponse},
};
=======
use std::net::IpAddr;
>>>>>>> a8c02abe

use bee_common::packable::Packable;
use bee_message::{parents::Parents, payload::Payload, Message, MessageBuilder, MessageId};
use bee_pow::providers::{miner::MinerBuilder, NonceProviderBuilder};
use bee_protocol::workers::{config::ProtocolConfig, MessageSubmitterError, MessageSubmitterWorkerEvent};
use bee_runtime::resource::ResourceHandle;
use bee_tangle::Tangle;
use futures::channel::oneshot;
use log::error;
use serde_json::Value as JsonValue;

use tokio::sync::mpsc;
use warp::{filters::BoxedFilter, http::StatusCode, reject, Filter, Rejection, Reply};

<<<<<<< HEAD
=======
use crate::{
    endpoints::{
        config::{RestApiConfig, ROUTE_SUBMIT_MESSAGE, ROUTE_SUBMIT_MESSAGE_RAW},
        filters::{with_message_submitter, with_network_id, with_protocol_config, with_rest_api_config, with_tangle},
        permission::has_permission,
        rejection::CustomRejection,
        storage::StorageBackend,
        NetworkId,
    },
    types::{body::SuccessBody, dtos::PayloadDto, responses::SubmitMessageResponse},
};

>>>>>>> a8c02abe
fn path() -> impl Filter<Extract = (), Error = Rejection> + Clone {
    super::path().and(warp::path("messages")).and(warp::path::end())
}

pub(crate) fn filter<B: StorageBackend>(args: ApiArgsFullNode<B>) -> BoxedFilter<(impl Reply,)> {
    self::path()
        .and(warp::post())
        .and(
            (warp::header::exact("content-type", "application/json")
                .and(warp::body::json())
                .and(with_args(args.clone()))
                .and_then(submit_message))
            .or(warp::header::exact("content-type", "application/octet-stream")
                .and(warp::body::bytes())
                .and(with_args(args))
                .and_then(submit_message_raw)),
        )
        .boxed()
}

pub(crate) async fn submit_message<B: StorageBackend>(
    value: JsonValue,
    args: ApiArgsFullNode<B>,
) -> Result<impl Reply, Rejection> {
    let network_id_v = &value["networkId"];
    let parents_v = &value["parentMessageIds"];
    let payload_v = &value["payload"];
    let nonce_v = &value["nonce"];

    // parse the values, take care of missing fields, build the message and submit it to the node for further
    // processing

    let network_id = if network_id_v.is_null() {
        args.network_id.1
    } else {
        network_id_v
            .as_str()
            .ok_or_else(|| {
                reject::custom(CustomRejection::BadRequest(
                    "invalid network id: expected an u64-string".to_string(),
                ))
            })?
            .parse::<u64>()
            .map_err(|_| {
                reject::custom(CustomRejection::BadRequest(
                    "invalid network id: expected an u64-string".to_string(),
                ))
            })?
    };

    let parents: Vec<MessageId> = if parents_v.is_null() {
        args.tangle.get_messages_to_approve().await.ok_or_else(|| {
            reject::custom(CustomRejection::ServiceUnavailable(
                "can not auto-fill parents: no tips available".to_string(),
            ))
        })?
    } else {
        let array = parents_v.as_array().ok_or_else(|| {
            reject::custom(CustomRejection::BadRequest(
                "invalid parents: expected an array of message ids".to_string(),
            ))
        })?;
        let mut message_ids = Vec::with_capacity(array.len());
        for s in array {
            let message_id = s
                .as_str()
                .ok_or_else(|| {
                    reject::custom(CustomRejection::BadRequest(
                        "invalid parents: expected an array of message ids".to_string(),
                    ))
                })?
                .parse::<MessageId>()
                .map_err(|_| {
                    reject::custom(CustomRejection::BadRequest(
                        "invalid network id: expected an u64-string".to_string(),
                    ))
                })?;
            message_ids.push(message_id);
        }
        message_ids
    };

    let payload = if payload_v.is_null() {
        None
    } else {
        let payload_dto = serde_json::from_value::<PayloadDto>(payload_v.clone())
            .map_err(|e| reject::custom(CustomRejection::BadRequest(e.to_string())))?;
        Some(Payload::try_from(&payload_dto).map_err(|e| reject::custom(CustomRejection::BadRequest(e.to_string())))?)
    };

    let nonce = if nonce_v.is_null() {
        None
    } else {
        let parsed = nonce_v
            .as_str()
            .ok_or_else(|| {
                reject::custom(CustomRejection::BadRequest(
                    "invalid nonce: expected an u64-string".to_string(),
                ))
            })?
            .parse::<u64>()
            .map_err(|_| {
                reject::custom(CustomRejection::BadRequest(
                    "invalid nonce: expected an u64-string".to_string(),
                ))
            })?;
        if parsed == 0 { None } else { Some(parsed) }
    };

<<<<<<< HEAD
    let message = build_message(
        network_id,
        parents,
        payload,
        nonce,
        &args.rest_api_config,
        &args.protocol_config,
    )
    .await?;
    let message_id = forward_to_message_submitter(message, &args.tangle, &args.message_submitter).await?;
=======
    let message = build_message(network_id, parents, payload, nonce, rest_api_config, protocol_config)?;
    let message_id = forward_to_message_submitter(message, tangle, message_submitter).await?;
>>>>>>> a8c02abe

    Ok(warp::reply::with_status(
        warp::reply::json(&SuccessBody::new(SubmitMessageResponse {
            message_id: message_id.to_string(),
        })),
        StatusCode::CREATED,
    ))
}

pub(crate) fn build_message(
    network_id: u64,
    parents: Vec<MessageId>,
    payload: Option<Payload>,
    nonce: Option<u64>,
    rest_api_config: &RestApiConfig,
    protocol_config: &ProtocolConfig,
) -> Result<Message, Rejection> {
    let message = if let Some(nonce) = nonce {
        let mut builder = MessageBuilder::new()
            .with_network_id(network_id)
            .with_parents(
                Parents::new(parents).map_err(|e| reject::custom(CustomRejection::BadRequest(e.to_string())))?,
            )
            .with_nonce_provider(nonce, 0f64);
        if let Some(payload) = payload {
            builder = builder.with_payload(payload)
        }
        builder
            .finish()
            .map_err(|e| reject::custom(CustomRejection::BadRequest(e.to_string())))?
    } else {
        if !rest_api_config.feature_proof_of_work() {
            return Err(reject::custom(CustomRejection::ServiceUnavailable(
                "can not auto-fill nonce: feature `PoW` not enabled".to_string(),
            )));
        }
        let mut builder = MessageBuilder::new()
            .with_network_id(network_id)
            .with_parents(
                Parents::new(parents).map_err(|e| reject::custom(CustomRejection::BadRequest(e.to_string())))?,
            )
            .with_nonce_provider(
                MinerBuilder::new().with_num_workers(num_cpus::get()).finish(),
                protocol_config.minimum_pow_score(),
            );
        if let Some(payload) = payload {
            builder = builder.with_payload(payload)
        }
        builder
            .finish()
            .map_err(|e| reject::custom(CustomRejection::BadRequest(e.to_string())))?
    };
    Ok(message)
}

pub(crate) async fn submit_message_raw<B: StorageBackend>(
    buf: warp::hyper::body::Bytes,
    args: ApiArgsFullNode<B>,
) -> Result<impl Reply, Rejection> {
    let message = Message::unpack(&mut &(*buf)).map_err(|e| {
        reject::custom(CustomRejection::BadRequest(format!(
            "can not submit message: invalid bytes provided: the message format is not respected: {}",
            e
        )))
    })?;
    let message_id = forward_to_message_submitter(message, &args.tangle, &args.message_submitter).await?;
    Ok(warp::reply::with_status(
        warp::reply::json(&SuccessBody::new(SubmitMessageResponse {
            message_id: message_id.to_string(),
        })),
        StatusCode::CREATED,
    ))
}

pub(crate) async fn forward_to_message_submitter<B: StorageBackend>(
    message: Message,
    tangle: &ResourceHandle<Tangle<B>>,
    message_submitter: &mpsc::UnboundedSender<MessageSubmitterWorkerEvent>,
) -> Result<MessageId, Rejection> {
    let (message_id, message_bytes) = message.id();

    if tangle.contains(&message_id) {
        return Ok(message_id);
    }

    let (notifier, waiter) = oneshot::channel::<Result<MessageId, MessageSubmitterError>>();

    message_submitter
        .send(MessageSubmitterWorkerEvent {
            message: message_bytes,
            notifier,
        })
        .map_err(|e| {
            error!("can not submit message: {}", e);
            reject::custom(CustomRejection::ServiceUnavailable(
                "can not submit message".to_string(),
            ))
        })?;

    match waiter.await.map_err(|e| {
        error!("can not submit message: {}", e);
        reject::custom(CustomRejection::ServiceUnavailable(
            "can not submit message".to_string(),
        ))
    })? {
        Ok(message_id) => Ok(message_id),
        Err(e) => Err(reject::custom(CustomRejection::BadRequest(format!(
            "can not submit message: message is invalid: {}",
            e
        )))),
    }
}<|MERGE_RESOLUTION|>--- conflicted
+++ resolved
@@ -1,16 +1,12 @@
 // Copyright 2020-2021 IOTA Stiftung
 // SPDX-License-Identifier: Apache-2.0
 
-<<<<<<< HEAD
 use crate::{
     endpoints::{
         config::RestApiConfig, filters::with_args, rejection::CustomRejection, storage::StorageBackend, ApiArgsFullNode,
     },
     types::{body::SuccessBody, dtos::PayloadDto, responses::SubmitMessageResponse},
 };
-=======
-use std::net::IpAddr;
->>>>>>> a8c02abe
 
 use bee_common::packable::Packable;
 use bee_message::{parents::Parents, payload::Payload, Message, MessageBuilder, MessageId};
@@ -18,6 +14,7 @@
 use bee_protocol::workers::{config::ProtocolConfig, MessageSubmitterError, MessageSubmitterWorkerEvent};
 use bee_runtime::resource::ResourceHandle;
 use bee_tangle::Tangle;
+
 use futures::channel::oneshot;
 use log::error;
 use serde_json::Value as JsonValue;
@@ -25,21 +22,6 @@
 use tokio::sync::mpsc;
 use warp::{filters::BoxedFilter, http::StatusCode, reject, Filter, Rejection, Reply};
 
-<<<<<<< HEAD
-=======
-use crate::{
-    endpoints::{
-        config::{RestApiConfig, ROUTE_SUBMIT_MESSAGE, ROUTE_SUBMIT_MESSAGE_RAW},
-        filters::{with_message_submitter, with_network_id, with_protocol_config, with_rest_api_config, with_tangle},
-        permission::has_permission,
-        rejection::CustomRejection,
-        storage::StorageBackend,
-        NetworkId,
-    },
-    types::{body::SuccessBody, dtos::PayloadDto, responses::SubmitMessageResponse},
-};
-
->>>>>>> a8c02abe
 fn path() -> impl Filter<Extract = (), Error = Rejection> + Clone {
     super::path().and(warp::path("messages")).and(warp::path::end())
 }
@@ -149,7 +131,6 @@
         if parsed == 0 { None } else { Some(parsed) }
     };
 
-<<<<<<< HEAD
     let message = build_message(
         network_id,
         parents,
@@ -160,10 +141,6 @@
     )
     .await?;
     let message_id = forward_to_message_submitter(message, &args.tangle, &args.message_submitter).await?;
-=======
-    let message = build_message(network_id, parents, payload, nonce, rest_api_config, protocol_config)?;
-    let message_id = forward_to_message_submitter(message, tangle, message_submitter).await?;
->>>>>>> a8c02abe
 
     Ok(warp::reply::with_status(
         warp::reply::json(&SuccessBody::new(SubmitMessageResponse {
