--- conflicted
+++ resolved
@@ -1,7 +1,6 @@
 // Copyright 2020-2021 IOTA Stiftung
 // SPDX-License-Identifier: Apache-2.0
 
-<<<<<<< HEAD
 use crate::{
     endpoints::{
         filters::with_args, path_params::ed25519_address, rejection::CustomRejection, storage::StorageBackend,
@@ -9,30 +8,17 @@
     },
     types::{body::SuccessBody, responses::BalanceAddressResponse},
 };
-=======
-use std::net::IpAddr;
->>>>>>> a8c02abe
 
 use bee_ledger::{
     types::{Balance, LedgerIndex},
     workers::{consensus::ConsensusWorkerCommand, error::Error},
 };
 use bee_message::address::{Address, Ed25519Address};
+
 use futures::channel::oneshot;
 use log::error;
 use warp::{filters::BoxedFilter, reject, Filter, Rejection, Reply};
 
-<<<<<<< HEAD
-=======
-use crate::{
-    endpoints::{
-        config::ROUTE_BALANCE_ED25519, filters::with_consensus_worker, path_params::ed25519_address,
-        permission::has_permission, rejection::CustomRejection,
-    },
-    types::{body::SuccessBody, responses::BalanceAddressResponse},
-};
-
->>>>>>> a8c02abe
 fn path() -> impl Filter<Extract = (Ed25519Address,), Error = warp::Rejection> + Clone {
     super::path()
         .and(warp::path("addresses"))
@@ -45,7 +31,7 @@
     self::path()
         .and(warp::get())
         .and(with_args(args))
-        .and_then(|addr, consensus_worker| async move { balance_ed25519(addr, consensus_worker).await })
+        .and_then(balance_ed25519)
         .boxed()
 }
 
