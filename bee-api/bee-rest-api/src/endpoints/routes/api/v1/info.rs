--- conflicted
+++ resolved
@@ -1,25 +1,15 @@
 // Copyright 2020-2021 IOTA Stiftung
 // SPDX-License-Identifier: Apache-2.0
-
-use std::{convert::Infallible, net::IpAddr};
-
-use bee_protocol::workers::{config::ProtocolConfig, PeerManager};
-use bee_runtime::{node::NodeInfo, resource::ResourceHandle};
-use bee_tangle::Tangle;
-use warp::{filters::BoxedFilter, Filter, Reply};
 
 use crate::{
     endpoints::{filters::with_args, routes::health, storage::StorageBackend, ApiArgsFullNode},
     types::{body::SuccessBody, responses::InfoResponse},
 };
 
-<<<<<<< HEAD
 use warp::{filters::BoxedFilter, Filter, Reply};
 
 use std::convert::Infallible;
 
-=======
->>>>>>> a8c02abe
 fn path() -> impl Filter<Extract = (), Error = warp::Rejection> + Clone {
     super::path().and(warp::path("info")).and(warp::path::end())
 }
@@ -27,73 +17,30 @@
 pub(crate) fn filter<B: StorageBackend>(args: ApiArgsFullNode<B>) -> BoxedFilter<(impl Reply,)> {
     self::path()
         .and(warp::get())
-<<<<<<< HEAD
         .and(with_args(args))
-        .and_then(info)
-        .boxed()
-}
-
-pub(crate) async fn info<B: StorageBackend>(args: ApiArgsFullNode<B>) -> Result<impl Reply, Infallible> {
-    let latest_milestone_index = args.tangle.get_latest_milestone_index();
-    let latest_milestone_timestamp = args
-        .tangle
-=======
-        .and(has_permission(ROUTE_INFO, public_routes, allowed_ips))
-        .and(with_tangle(tangle))
-        .and(with_network_id(network_id))
-        .and(with_bech32_hrp(bech32_hrp))
-        .and(with_rest_api_config(rest_api_config))
-        .and(with_protocol_config(protocol_config))
-        .and(with_node_info(node_info))
-        .and(with_peer_manager(peer_manager))
         .and_then(
-            |tangle, network_id, bech32_hrp, rest_api_config, protocol_config, node_info, peer_manager| async {
-                info(
-                    tangle,
-                    network_id,
-                    bech32_hrp,
-                    rest_api_config,
-                    protocol_config,
-                    node_info,
-                    peer_manager,
-                )
+            |args| async {
+                info(args)
             },
         )
         .boxed()
 }
 
-pub(crate) fn info<B: StorageBackend>(
-    tangle: ResourceHandle<Tangle<B>>,
-    network_id: NetworkId,
-    bech32_hrp: Bech32Hrp,
-    rest_api_config: RestApiConfig,
-    protocol_config: ProtocolConfig,
-    node_info: ResourceHandle<NodeInfo>,
-    peer_manager: ResourceHandle<PeerManager>,
-) -> Result<impl Reply, Infallible> {
-    let latest_milestone_index = tangle.get_latest_milestone_index();
-    let latest_milestone_timestamp = tangle
->>>>>>> a8c02abe
+pub(crate) fn info<B: StorageBackend>(args: ApiArgsFullNode<B>) -> Result<impl Reply, Infallible> {
+    let latest_milestone_index = args.tangle.get_latest_milestone_index();
+    let latest_milestone_timestamp = args
+        .tangle
         .get_milestone(latest_milestone_index)
         .map(|m| m.timestamp())
         .unwrap_or_default();
 
     Ok(warp::reply::json(&SuccessBody::new(InfoResponse {
-<<<<<<< HEAD
         name: args.node_info.name.clone(),
         version: args.node_info.version.clone(),
-        is_healthy: health::is_healthy(&args.tangle, &args.peer_manager).await,
+        is_healthy: health::is_healthy(&args.tangle, &args.peer_manager),
         network_id: args.network_id.0.to_owned(),
         bech32_hrp: args.bech32_hrp.to_owned(),
         min_pow_score: args.protocol_config.minimum_pow_score(),
-=======
-        name: node_info.name.clone(),
-        version: node_info.version.clone(),
-        is_healthy: health::is_healthy(&tangle, &peer_manager),
-        network_id: network_id.0,
-        bech32_hrp,
-        min_pow_score: protocol_config.minimum_pow_score(),
->>>>>>> a8c02abe
         messages_per_second: 0f64,            // TODO
         referenced_messages_per_second: 0f64, // TODO
         referenced_rate: 0f64,                // TODO
