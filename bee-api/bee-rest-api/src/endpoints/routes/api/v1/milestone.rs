--- conflicted
+++ resolved
@@ -31,26 +31,12 @@
     milestone_index: MilestoneIndex,
     args: ApiArgsFullNode<B>,
 ) -> Result<impl Reply, Rejection> {
-<<<<<<< HEAD
-    match args.tangle.get_milestone_message_id(milestone_index) {
-        Some(message_id) => match args.tangle.get_metadata(&message_id) {
-            Some(metadata) => Ok(warp::reply::json(&SuccessBody::new(MilestoneResponse {
-                milestone_index: *milestone_index,
-                message_id: message_id.to_string(),
-                timestamp: metadata.arrival_timestamp(),
-            }))),
-            None => Err(reject::custom(CustomRejection::NotFound(
-                "can not find metadata for milestone".to_string(),
-            ))),
-        },
-=======
-    match tangle.get_milestone(milestone_index) {
+    match args.tangle.get_milestone(milestone_index) {
         Some(milestone) => Ok(warp::reply::json(&SuccessBody::new(MilestoneResponse {
             milestone_index: *milestone_index,
             message_id: milestone.message_id().to_string(),
             timestamp: milestone.timestamp(),
         }))),
->>>>>>> 588879d5
         None => Err(reject::custom(CustomRejection::NotFound(
             "cannot find milestone".to_string(),
         ))),
