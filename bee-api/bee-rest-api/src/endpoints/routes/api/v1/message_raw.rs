// Copyright 2020-2021 IOTA Stiftung
// SPDX-License-Identifier: Apache-2.0

<<<<<<< HEAD
use crate::endpoints::{
    filters::with_args, path_params::message_id, rejection::CustomRejection, storage::StorageBackend, ApiArgsFullNode,
};

use bee_common::packable::Packable;
use bee_message::MessageId;

use warp::{filters::BoxedFilter, http::Response, reject, Filter, Rejection, Reply};

=======
use std::net::IpAddr;

use bee_common::packable::Packable;
use bee_message::MessageId;
use bee_runtime::resource::ResourceHandle;
use bee_tangle::Tangle;
use warp::{filters::BoxedFilter, http::Response, reject, Filter, Rejection, Reply};

use crate::endpoints::{
    config::ROUTE_MESSAGE_RAW, filters::with_tangle, path_params::message_id, permission::has_permission,
    rejection::CustomRejection, storage::StorageBackend,
};

>>>>>>> a8c02abe
fn path() -> impl Filter<Extract = (MessageId,), Error = warp::Rejection> + Clone {
    super::path()
        .and(warp::path("messages"))
        .and(message_id())
        .and(warp::path("raw"))
        .and(warp::path::end())
}

pub(crate) fn filter<B: StorageBackend>(args: ApiArgsFullNode<B>) -> BoxedFilter<(impl Reply,)> {
    self::path()
        .and(warp::get())
<<<<<<< HEAD
        .and(with_args(args))
        .and_then(message_raw)
        .boxed()
}

pub(crate) async fn message_raw<B: StorageBackend>(
=======
        .and(has_permission(ROUTE_MESSAGE_RAW, public_routes, allowed_ips))
        .and(with_tangle(tangle))
        .and_then(|message_id, tangle| async move { message_raw(message_id, tangle) })
        .boxed()
}

pub fn message_raw<B: StorageBackend>(
>>>>>>> a8c02abe
    message_id: MessageId,
    args: ApiArgsFullNode<B>,
) -> Result<impl Reply, Rejection> {
<<<<<<< HEAD
    match args.tangle.get(&message_id).await.map(|m| (*m).clone()) {
=======
    match tangle.get(&message_id) {
>>>>>>> a8c02abe
        Some(message) => Ok(Response::builder()
            .header("Content-Type", "application/octet-stream")
            .body(message.pack_new())),
        None => Err(reject::custom(CustomRejection::NotFound(
            "can not find message".to_string(),
        ))),
    }
}<|MERGE_RESOLUTION|>--- conflicted
+++ resolved
@@ -1,7 +1,6 @@
 // Copyright 2020-2021 IOTA Stiftung
 // SPDX-License-Identifier: Apache-2.0
 
-<<<<<<< HEAD
 use crate::endpoints::{
     filters::with_args, path_params::message_id, rejection::CustomRejection, storage::StorageBackend, ApiArgsFullNode,
 };
@@ -11,21 +10,6 @@
 
 use warp::{filters::BoxedFilter, http::Response, reject, Filter, Rejection, Reply};
 
-=======
-use std::net::IpAddr;
-
-use bee_common::packable::Packable;
-use bee_message::MessageId;
-use bee_runtime::resource::ResourceHandle;
-use bee_tangle::Tangle;
-use warp::{filters::BoxedFilter, http::Response, reject, Filter, Rejection, Reply};
-
-use crate::endpoints::{
-    config::ROUTE_MESSAGE_RAW, filters::with_tangle, path_params::message_id, permission::has_permission,
-    rejection::CustomRejection, storage::StorageBackend,
-};
-
->>>>>>> a8c02abe
 fn path() -> impl Filter<Extract = (MessageId,), Error = warp::Rejection> + Clone {
     super::path()
         .and(warp::path("messages"))
@@ -37,30 +21,16 @@
 pub(crate) fn filter<B: StorageBackend>(args: ApiArgsFullNode<B>) -> BoxedFilter<(impl Reply,)> {
     self::path()
         .and(warp::get())
-<<<<<<< HEAD
         .and(with_args(args))
-        .and_then(message_raw)
+        .and_then(|message_id, args| async move { message_raw(message_id, args) })
         .boxed()
 }
 
-pub(crate) async fn message_raw<B: StorageBackend>(
-=======
-        .and(has_permission(ROUTE_MESSAGE_RAW, public_routes, allowed_ips))
-        .and(with_tangle(tangle))
-        .and_then(|message_id, tangle| async move { message_raw(message_id, tangle) })
-        .boxed()
-}
-
-pub fn message_raw<B: StorageBackend>(
->>>>>>> a8c02abe
+pub(crate) fn message_raw<B: StorageBackend>(
     message_id: MessageId,
     args: ApiArgsFullNode<B>,
 ) -> Result<impl Reply, Rejection> {
-<<<<<<< HEAD
-    match args.tangle.get(&message_id).await.map(|m| (*m).clone()) {
-=======
-    match tangle.get(&message_id) {
->>>>>>> a8c02abe
+    match args.tangle.get(&message_id) {
         Some(message) => Ok(Response::builder()
             .header("Content-Type", "application/octet-stream")
             .body(message.pack_new())),
