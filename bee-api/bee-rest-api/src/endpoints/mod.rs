// Copyright 2020-2022 IOTA Stiftung
// SPDX-License-Identifier: Apache-2.0

pub mod config;
pub mod error;
pub mod routes;
pub mod storage;

pub mod auth;

use std::{any::TypeId, ops::Deref, sync::Arc};

use async_trait::async_trait;
use axum::{
    extract::{extractor_middleware, Extension},
    handler::Handler,
    http::StatusCode,
    response::IntoResponse,
    routing::get,
    Router,
};
use bee_gossip::{Keypair, NetworkCommandSender, PeerId};
use bee_ledger::workers::consensus::{ConsensusWorker, ConsensusWorkerCommand};
use bee_protocol::workers::{
    config::ProtocolConfig, MessageRequesterWorker, MessageSubmitterWorker, MessageSubmitterWorkerEvent, PeerManager,
    PeerManagerResWorker, RequestedMessages,
};
use bee_runtime::{
    event::Bus,
    node::{Node, NodeBuilder, NodeInfo},
    resource::ResourceHandle,
    worker::{Error as WorkerError, Worker},
};
use bee_tangle::{Tangle, TangleWorker};
use config::RestApiConfig;
use log::info;
use storage::StorageBackend;
use tokio::sync::mpsc;

use crate::endpoints::{auth::Auth, error::ApiError, routes::filter_all};

pub(crate) const CONFIRMED_THRESHOLD: u32 = 5;

<<<<<<< HEAD
pub async fn init_full_node<N: Node>(init_config: InitConfigFullNode, node_builder: N::Builder) -> N::Builder
where
    N::Backend: StorageBackend,
{
    node_builder.with_worker_cfg::<ApiWorkerFullNode>(init_config)
}

pub async fn init_entry_node<N: Node>(init_config: InitConfigEntryNode, node_builder: N::Builder) -> N::Builder
=======
pub fn init_full_node<N: Node>(
    rest_api_config: RestApiConfig,
    protocol_config: ProtocolConfig,
    network_id: NetworkId,
    bech32_hrp: Bech32Hrp,
    node_builder: N::Builder,
) -> N::Builder
>>>>>>> 99b08da4
where
    N::Backend: StorageBackend,
{
    node_builder.with_worker_cfg::<ApiWorkerEntryNode>(init_config)
}

pub struct InitConfigFullNode {
    pub node_id: PeerId,
    pub node_keypair: Keypair,
    pub rest_api_config: RestApiConfig,
    pub protocol_config: ProtocolConfig,
    pub network_name: String,
    pub bech32_hrp: String,
    #[cfg(feature = "dashboard")]
    pub dashboard_username: String,
}

pub struct InitConfigEntryNode {
    pub rest_api_config: RestApiConfig,
}

pub(crate) struct ApiArgsFullNode<B: StorageBackend>(Arc<ApiArgsFullNodeInner<B>>);

impl<B: StorageBackend> Deref for ApiArgsFullNode<B> {
    type Target = Arc<ApiArgsFullNodeInner<B>>;

    fn deref(&self) -> &Self::Target {
        &self.0
    }
}

impl<B: StorageBackend> Clone for ApiArgsFullNode<B> {
    fn clone(&self) -> Self {
        Self(self.0.clone())
    }
}

pub struct ApiArgsFullNodeInner<B: StorageBackend> {
    pub(crate) node_id: PeerId,
    pub(crate) node_keypair: Keypair,
    pub(crate) rest_api_config: RestApiConfig,
    pub(crate) protocol_config: ProtocolConfig,
    pub(crate) network_name: String,
    pub(crate) bech32_hrp: String,
    pub(crate) storage: ResourceHandle<B>,
    pub(crate) bus: ResourceHandle<Bus<'static>>,
    pub(crate) node_info: ResourceHandle<NodeInfo>,
    pub(crate) tangle: ResourceHandle<Tangle<B>>,
    pub(crate) peer_manager: ResourceHandle<PeerManager>,
    pub(crate) requested_messages: ResourceHandle<RequestedMessages>,
    pub(crate) network_command_sender: ResourceHandle<NetworkCommandSender>,
    pub(crate) message_submitter: mpsc::UnboundedSender<MessageSubmitterWorkerEvent>,
    pub(crate) message_requester: MessageRequesterWorker,
    pub(crate) consensus_worker: mpsc::UnboundedSender<ConsensusWorkerCommand>,
    #[cfg(feature = "dashboard")]
    pub(crate) dashboard_username: String,
}

pub struct ApiWorkerFullNode;

#[async_trait]
impl<N: Node> Worker<N> for ApiWorkerFullNode
where
    N::Backend: StorageBackend,
{
    type Config = InitConfigFullNode;
    type Error = WorkerError;

    fn dependencies() -> &'static [TypeId] {
        vec![
            TypeId::of::<TangleWorker>(),
            TypeId::of::<MessageSubmitterWorker>(),
            TypeId::of::<PeerManagerResWorker>(),
        ]
        .leak()
    }

    async fn start(node: &mut N, config: Self::Config) -> Result<Self, Self::Error> {
        let args = ApiArgsFullNode(Arc::new(ApiArgsFullNodeInner {
            node_id: config.node_id,
            node_keypair: config.node_keypair,
            rest_api_config: config.rest_api_config,
            protocol_config: config.protocol_config,
            network_name: config.network_name,
            bech32_hrp: config.bech32_hrp,
            storage: node.storage(),
            bus: node.bus(),
            node_info: node.info(),
            tangle: node.resource::<Tangle<N::Backend>>(),
            peer_manager: node.resource::<PeerManager>(),
            requested_messages: node.resource::<RequestedMessages>(),
            network_command_sender: node.resource::<NetworkCommandSender>(),
            message_submitter: node.worker::<MessageSubmitterWorker>().unwrap().tx.clone(),
            message_requester: node.worker::<MessageRequesterWorker>().unwrap().clone(),
            consensus_worker: node.worker::<ConsensusWorker>().unwrap().tx.clone(),
            #[cfg(feature = "dashboard")]
            dashboard_username: config.dashboard_username,
        }));

        node.spawn::<Self, _, _>(|shutdown| async move {
            info!("Running.");

<<<<<<< HEAD
            let app = Router::new()
                .merge(filter_all::<N::Backend>())
                .route_layer(extractor_middleware::<Auth<N::Backend>>())
                .layer(Extension(args.clone()))
                .fallback(fallback.into_service());
=======
            let routes = routes::filter_all(
                rest_api_config.public_routes.clone(),
                rest_api_config.allowed_ips.clone(),
                tangle,
                storage,
                message_submitter,
                network_id,
                bech32_hrp,
                rest_api_config.clone(),
                protocol_config,
                peer_manager,
                network_controller,
                node_info,
                bus,
                message_requester,
                requested_messages,
                consensus_worker,
            )
            .recover(|err| async { handle_rejection(err) });

            let (_, server) =
                warp::serve(routes).bind_with_graceful_shutdown(rest_api_config.bind_socket_addr(), async {
                    shutdown.await.ok();
                });
>>>>>>> 99b08da4

            axum::Server::bind(&args.rest_api_config.bind_socket_addr())
                .serve(app.into_make_service())
                .with_graceful_shutdown(async {
                    shutdown.await.ok();
                })
                .await
                .unwrap(); // TODO: handle unwrap

            info!("Stopped.");
        });

        Ok(Self)
    }
}

<<<<<<< HEAD
=======
fn handle_rejection(err: Rejection) -> Result<impl Reply, Infallible> {
    let (http_code, err_code, reason) = match err.find() {
        // handle custom rejections
        Some(CustomRejection::Forbidden) => (StatusCode::FORBIDDEN, "403", "access forbidden"),
        Some(CustomRejection::NotFound(reason)) => (StatusCode::NOT_FOUND, "404", reason.as_str()),
        Some(CustomRejection::BadRequest(reason)) => (StatusCode::BAD_REQUEST, "400", reason.as_str()),
        Some(CustomRejection::ServiceUnavailable(reason)) => (StatusCode::SERVICE_UNAVAILABLE, "503", reason.as_str()),
        // handle default rejections
        _ => {
            if err.is_not_found() {
                (StatusCode::NOT_FOUND, "404", "data not found")
            } else if err.find::<warp::reject::MethodNotAllowed>().is_some() {
                (StatusCode::FORBIDDEN, "403", "access forbidden")
            } else {
                error!("unhandled rejection: {:?}", err);
                (StatusCode::INTERNAL_SERVER_ERROR, "500", "internal server error")
            }
        }
    };
    Ok(warp::reply::with_status(
        warp::reply::json(&ErrorBody::new(DefaultErrorResponse {
            code: err_code.to_string(),
            message: reason.to_string(),
        })),
        http_code,
    ))
}

pub fn init_entry_node<N: Node>(rest_api_config: RestApiConfig, node_builder: N::Builder) -> N::Builder
where
    N::Backend: StorageBackend,
{
    node_builder.with_worker_cfg::<ApiWorkerEntryNode>(rest_api_config)
}

>>>>>>> 99b08da4
pub struct ApiWorkerEntryNode;

#[async_trait]
impl<N: Node> Worker<N> for ApiWorkerEntryNode
where
    N::Backend: StorageBackend,
{
    type Config = InitConfigEntryNode;
    type Error = WorkerError;

    async fn start(node: &mut N, config: Self::Config) -> Result<Self, Self::Error> {
        node.spawn::<Self, _, _>(|shutdown| async move {
            info!("Running.");

<<<<<<< HEAD
            async fn health_handler() -> StatusCode {
                StatusCode::OK
            }
=======
            let health = warp::path("health")
                .map(|| StatusCode::OK)
                .recover(|err| async { handle_rejection(err) });
>>>>>>> 99b08da4

            let app = Router::new()
                .route("/health", get(health_handler))
                .fallback(fallback.into_service());

            axum::Server::bind(&config.rest_api_config.bind_socket_addr())
                .serve(app.into_make_service())
                .with_graceful_shutdown(async {
                    shutdown.await.ok();
                })
                .await
                .unwrap(); // TODO: handle unwrap

            info!("Stopped.");
        });

        Ok(Self)
    }
}

async fn fallback() -> impl IntoResponse {
    ApiError::Forbidden
}<|MERGE_RESOLUTION|>--- conflicted
+++ resolved
@@ -41,8 +41,7 @@
 
 pub(crate) const CONFIRMED_THRESHOLD: u32 = 5;
 
-<<<<<<< HEAD
-pub async fn init_full_node<N: Node>(init_config: InitConfigFullNode, node_builder: N::Builder) -> N::Builder
+pub fn init_full_node<N: Node>(init_config: InitConfigFullNode, node_builder: N::Builder) -> N::Builder
 where
     N::Backend: StorageBackend,
 {
@@ -50,15 +49,6 @@
 }
 
 pub async fn init_entry_node<N: Node>(init_config: InitConfigEntryNode, node_builder: N::Builder) -> N::Builder
-=======
-pub fn init_full_node<N: Node>(
-    rest_api_config: RestApiConfig,
-    protocol_config: ProtocolConfig,
-    network_id: NetworkId,
-    bech32_hrp: Bech32Hrp,
-    node_builder: N::Builder,
-) -> N::Builder
->>>>>>> 99b08da4
 where
     N::Backend: StorageBackend,
 {
@@ -161,38 +151,11 @@
         node.spawn::<Self, _, _>(|shutdown| async move {
             info!("Running.");
 
-<<<<<<< HEAD
             let app = Router::new()
                 .merge(filter_all::<N::Backend>())
                 .route_layer(extractor_middleware::<Auth<N::Backend>>())
                 .layer(Extension(args.clone()))
                 .fallback(fallback.into_service());
-=======
-            let routes = routes::filter_all(
-                rest_api_config.public_routes.clone(),
-                rest_api_config.allowed_ips.clone(),
-                tangle,
-                storage,
-                message_submitter,
-                network_id,
-                bech32_hrp,
-                rest_api_config.clone(),
-                protocol_config,
-                peer_manager,
-                network_controller,
-                node_info,
-                bus,
-                message_requester,
-                requested_messages,
-                consensus_worker,
-            )
-            .recover(|err| async { handle_rejection(err) });
-
-            let (_, server) =
-                warp::serve(routes).bind_with_graceful_shutdown(rest_api_config.bind_socket_addr(), async {
-                    shutdown.await.ok();
-                });
->>>>>>> 99b08da4
 
             axum::Server::bind(&args.rest_api_config.bind_socket_addr())
                 .serve(app.into_make_service())
@@ -209,44 +172,6 @@
     }
 }
 
-<<<<<<< HEAD
-=======
-fn handle_rejection(err: Rejection) -> Result<impl Reply, Infallible> {
-    let (http_code, err_code, reason) = match err.find() {
-        // handle custom rejections
-        Some(CustomRejection::Forbidden) => (StatusCode::FORBIDDEN, "403", "access forbidden"),
-        Some(CustomRejection::NotFound(reason)) => (StatusCode::NOT_FOUND, "404", reason.as_str()),
-        Some(CustomRejection::BadRequest(reason)) => (StatusCode::BAD_REQUEST, "400", reason.as_str()),
-        Some(CustomRejection::ServiceUnavailable(reason)) => (StatusCode::SERVICE_UNAVAILABLE, "503", reason.as_str()),
-        // handle default rejections
-        _ => {
-            if err.is_not_found() {
-                (StatusCode::NOT_FOUND, "404", "data not found")
-            } else if err.find::<warp::reject::MethodNotAllowed>().is_some() {
-                (StatusCode::FORBIDDEN, "403", "access forbidden")
-            } else {
-                error!("unhandled rejection: {:?}", err);
-                (StatusCode::INTERNAL_SERVER_ERROR, "500", "internal server error")
-            }
-        }
-    };
-    Ok(warp::reply::with_status(
-        warp::reply::json(&ErrorBody::new(DefaultErrorResponse {
-            code: err_code.to_string(),
-            message: reason.to_string(),
-        })),
-        http_code,
-    ))
-}
-
-pub fn init_entry_node<N: Node>(rest_api_config: RestApiConfig, node_builder: N::Builder) -> N::Builder
-where
-    N::Backend: StorageBackend,
-{
-    node_builder.with_worker_cfg::<ApiWorkerEntryNode>(rest_api_config)
-}
-
->>>>>>> 99b08da4
 pub struct ApiWorkerEntryNode;
 
 #[async_trait]
@@ -261,15 +186,9 @@
         node.spawn::<Self, _, _>(|shutdown| async move {
             info!("Running.");
 
-<<<<<<< HEAD
             async fn health_handler() -> StatusCode {
                 StatusCode::OK
             }
-=======
-            let health = warp::path("health")
-                .map(|| StatusCode::OK)
-                .recover(|err| async { handle_rejection(err) });
->>>>>>> 99b08da4
 
             let app = Router::new()
                 .route("/health", get(health_handler))
