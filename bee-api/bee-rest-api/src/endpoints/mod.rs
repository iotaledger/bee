// Copyright 2020-2021 IOTA Stiftung
// SPDX-License-Identifier: Apache-2.0

mod filters;

pub mod config;
pub mod path_params;
pub mod permission;
pub mod rejection;
pub mod routes;
pub mod storage;

use config::RestApiConfig;
use rejection::CustomRejection;
use storage::StorageBackend;

use crate::types::body::{DefaultErrorResponse, ErrorBody};

use bee_gossip::{Keypair, NetworkCommandSender, PeerId};
use bee_ledger::workers::consensus::{ConsensusWorker, ConsensusWorkerCommand};
use bee_protocol::workers::{
    config::ProtocolConfig, MessageRequesterWorker, MessageSubmitterWorker, MessageSubmitterWorkerEvent, PeerManager,
    PeerManagerResWorker, RequestedMessages,
};
use bee_runtime::{
    event::Bus,
    node::{Node, NodeBuilder, NodeInfo},
    resource::ResourceHandle,
    worker::{Error as WorkerError, Worker},
};
use bee_tangle::{Tangle, TangleWorker};

use async_trait::async_trait;
use log::{error, info};
use tokio::sync::mpsc;
use warp::{http::StatusCode, Filter, Rejection, Reply};

use std::{any::TypeId, convert::Infallible, sync::Arc};

pub(crate) type NetworkId = (String, u64);
pub(crate) type Bech32Hrp = String;

pub(crate) const CONFIRMED_THRESHOLD: u32 = 5;

<<<<<<< HEAD
pub async fn init<N: Node>(
    node_id: PeerId,
    keypair: Keypair,
=======
pub async fn init_full_node<N: Node>(
>>>>>>> 84266821
    rest_api_config: RestApiConfig,
    protocol_config: ProtocolConfig,
    network_id: NetworkId,
    bech32_hrp: Bech32Hrp,
    node_builder: N::Builder,
) -> N::Builder
where
    N::Backend: StorageBackend,
{
<<<<<<< HEAD
    node_builder.with_worker_cfg::<ApiWorker>((
        node_id,
        keypair,
        rest_api_config,
        protocol_config,
        network_id,
        bech32_hrp,
    ))
=======
    node_builder.with_worker_cfg::<ApiWorkerFullNode>((rest_api_config, protocol_config, network_id, bech32_hrp))
>>>>>>> 84266821
}

pub struct ApiWorkerFullNode;

#[async_trait]
impl<N: Node> Worker<N> for ApiWorkerFullNode
where
    N::Backend: StorageBackend,
{
    type Config = (PeerId, Keypair, RestApiConfig, ProtocolConfig, NetworkId, Bech32Hrp);
    type Error = WorkerError;

    fn dependencies() -> &'static [TypeId] {
        vec![
            TypeId::of::<TangleWorker>(),
            TypeId::of::<MessageSubmitterWorker>(),
            TypeId::of::<PeerManagerResWorker>(),
        ]
        .leak()
    }

    async fn start(node: &mut N, config: Self::Config) -> Result<Self, Self::Error> {
        let args = Arc::new(ApiArgs {
            node_id: config.0,
            node_key_pair: config.1,
            rest_api_config: config.2,
            protocol_config: config.3,
            network_id: config.4,
            bech32_hrp: config.5,
            storage: node.storage(),
            bus: node.bus(),
            node_info: node.info(),
            tangle: node.resource::<Tangle<N::Backend>>(),
            peer_manager: node.resource::<PeerManager>(),
            requested_messages: node.resource::<RequestedMessages>(),
            network_command_sender: node.resource::<NetworkCommandSender>(),
            message_submitter: node.worker::<MessageSubmitterWorker>().unwrap().tx.clone(),
            message_requester: node.worker::<MessageRequesterWorker>().unwrap().clone(),
            consensus_worker: node.worker::<ConsensusWorker>().unwrap().tx.clone(),
        });

        node.spawn::<Self, _, _>(|shutdown| async move {
            info!("Running.");

            let routes = routes::filter_all(args.clone()).recover(handle_rejection);

            let (_, server) =
                warp::serve(routes).bind_with_graceful_shutdown(args.rest_api_config.bind_socket_addr(), async {
                    shutdown.await.ok();
                });

            server.await;

            info!("Stopped.");
        });

        Ok(Self)
    }
}

async fn handle_rejection(err: Rejection) -> Result<impl Reply, Infallible> {
    let (http_code, err_code, reason) = match err.find() {
        // handle custom rejections
        Some(CustomRejection::Forbidden) => (StatusCode::FORBIDDEN, "403", "access forbidden"),
        Some(CustomRejection::NotFound(reason)) => (StatusCode::NOT_FOUND, "404", reason.as_str()),
        Some(CustomRejection::BadRequest(reason)) => (StatusCode::BAD_REQUEST, "400", reason.as_str()),
        Some(CustomRejection::ServiceUnavailable(reason)) => (StatusCode::SERVICE_UNAVAILABLE, "503", reason.as_str()),
        // handle default rejections
        _ => {
            if err.is_not_found() {
                (StatusCode::NOT_FOUND, "404", "data not found")
            } else if err.find::<warp::reject::MethodNotAllowed>().is_some() {
                (StatusCode::FORBIDDEN, "403", "access forbidden")
            } else {
                error!("unhandled rejection: {:?}", err);
                (StatusCode::INTERNAL_SERVER_ERROR, "500", "internal server error")
            }
        }
    };
    Ok(warp::reply::with_status(
        warp::reply::json(&ErrorBody::new(DefaultErrorResponse {
            code: err_code.to_string(),
            message: reason.to_string(),
        })),
        http_code,
    ))
}

<<<<<<< HEAD
pub struct ApiArgs<B: StorageBackend> {
    pub node_id: PeerId,
    pub node_key_pair: Keypair,
    pub rest_api_config: RestApiConfig,
    pub protocol_config: ProtocolConfig,
    pub network_id: NetworkId,
    pub bech32_hrp: Bech32Hrp,
    pub storage: ResourceHandle<B>,
    pub bus: ResourceHandle<Bus<'static>>,
    pub node_info: ResourceHandle<NodeInfo>,
    pub tangle: ResourceHandle<Tangle<B>>,
    pub peer_manager: ResourceHandle<PeerManager>,
    pub requested_messages: ResourceHandle<RequestedMessages>,
    pub network_command_sender: ResourceHandle<NetworkCommandSender>,
    pub message_submitter: mpsc::UnboundedSender<MessageSubmitterWorkerEvent>,
    pub message_requester: MessageRequesterWorker,
    pub consensus_worker: mpsc::UnboundedSender<ConsensusWorkerCommand>,
=======
pub async fn init_entry_node<N: Node>(rest_api_config: RestApiConfig, node_builder: N::Builder) -> N::Builder
where
    N::Backend: StorageBackend,
{
    node_builder.with_worker_cfg::<ApiWorkerEntryNode>(rest_api_config)
}

pub struct ApiWorkerEntryNode;

#[async_trait]
impl<N: Node> Worker<N> for ApiWorkerEntryNode
where
    N::Backend: StorageBackend,
{
    type Config = RestApiConfig;
    type Error = WorkerError;

    async fn start(node: &mut N, config: Self::Config) -> Result<Self, Self::Error> {
        node.spawn::<Self, _, _>(|shutdown| async move {
            info!("Running.");

            let health = warp::path("health").map(|| StatusCode::OK).recover(handle_rejection);

            let (_, server) = warp::serve(health).bind_with_graceful_shutdown(config.bind_socket_addr(), async {
                shutdown.await.ok();
            });

            server.await;

            info!("Stopped.");
        });

        Ok(Self)
    }
>>>>>>> 84266821
}<|MERGE_RESOLUTION|>--- conflicted
+++ resolved
@@ -42,13 +42,9 @@
 
 pub(crate) const CONFIRMED_THRESHOLD: u32 = 5;
 
-<<<<<<< HEAD
-pub async fn init<N: Node>(
+pub async fn init_full_node<N: Node>(
     node_id: PeerId,
     keypair: Keypair,
-=======
-pub async fn init_full_node<N: Node>(
->>>>>>> 84266821
     rest_api_config: RestApiConfig,
     protocol_config: ProtocolConfig,
     network_id: NetworkId,
@@ -58,8 +54,7 @@
 where
     N::Backend: StorageBackend,
 {
-<<<<<<< HEAD
-    node_builder.with_worker_cfg::<ApiWorker>((
+    node_builder.with_worker_cfg::<ApiWorkerFullNode>((
         node_id,
         keypair,
         rest_api_config,
@@ -67,9 +62,6 @@
         network_id,
         bech32_hrp,
     ))
-=======
-    node_builder.with_worker_cfg::<ApiWorkerFullNode>((rest_api_config, protocol_config, network_id, bech32_hrp))
->>>>>>> 84266821
 }
 
 pub struct ApiWorkerFullNode;
@@ -158,7 +150,6 @@
     ))
 }
 
-<<<<<<< HEAD
 pub struct ApiArgs<B: StorageBackend> {
     pub node_id: PeerId,
     pub node_key_pair: Keypair,
@@ -176,7 +167,8 @@
     pub message_submitter: mpsc::UnboundedSender<MessageSubmitterWorkerEvent>,
     pub message_requester: MessageRequesterWorker,
     pub consensus_worker: mpsc::UnboundedSender<ConsensusWorkerCommand>,
-=======
+}
+
 pub async fn init_entry_node<N: Node>(rest_api_config: RestApiConfig, node_builder: N::Builder) -> N::Builder
 where
     N::Backend: StorageBackend,
@@ -211,5 +203,4 @@
 
         Ok(Self)
     }
->>>>>>> 84266821
 }