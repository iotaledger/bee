--- conflicted
+++ resolved
@@ -12,87 +12,20 @@
 
 /// Default REST API binding address.
 pub(crate) const DEFAULT_BIND_ADDRESS: &str = "/ip4/0.0.0.0/tcp/14265";
-<<<<<<< HEAD
 /// Default JWT salt for REST API.
 pub(crate) const DEFAULT_JWT_SALT: &str = "Bee";
 /// Default routes that are available for public use and don't need JWT authentication.
-pub(crate) const DEFAULT_PUBLIC_ROUTES: [&str; 11] = [
+pub(crate) const DEFAULT_PUBLIC_ROUTES: [&str; 10] = [
     "/health",
     "/mqtt",
     "/api/v2/info",
     "/api/v2/tips",
-    "/api/v2/messages*",
+    "/api/v2/blocks*",
     "/api/v2/transactions*",
     "/api/v2/milestones*",
     "/api/v2/outputs*",
-    "/api/v2/addresses*",
     "/api/v2/treasury",
     "/api/v2/receipts*",
-=======
-
-// all available routes
-pub(crate) const ROUTE_ADD_PEER: &str = "/api/v2/peers";
-pub(crate) const ROUTE_BALANCE_BECH32: &str = "/api/v2/addresses/:address";
-pub(crate) const ROUTE_BALANCE_ED25519: &str = "/api/v2/addresses/ed25519/:address";
-pub(crate) const ROUTE_HEALTH: &str = "/health";
-pub(crate) const ROUTE_INFO: &str = "/api/v2/info";
-pub(crate) const ROUTE_BLOCK: &str = "/api/v2/blocks/:blockId";
-pub(crate) const ROUTE_BLOCK_CHILDREN: &str = "/api/v2/blocks/:blockId/children";
-pub(crate) const ROUTE_BLOCK_METADATA: &str = "/api/v2/blocks/:blockId/metadata";
-pub(crate) const ROUTE_BLOCK_RAW: &str = "/api/v2/blocks/:blockId/raw";
-pub(crate) const ROUTE_BLOCKS_FIND: &str = "/api/v2/blocks";
-pub(crate) const ROUTE_MILESTONE_BY_MILESTONE_ID: &str = "/api/v2/milestones/:milestoneId";
-pub(crate) const ROUTE_MILESTONE_BY_MILESTONE_INDEX: &str = "/api/v2/milestones/by-index/:milestoneIndex";
-pub(crate) const ROUTE_UTXO_CHANGES_BY_MILESTONE_ID: &str = "/api/v2/milestones/:milestoneId/utxo-changes";
-pub(crate) const ROUTE_UTXO_CHANGES_BY_MILESTONE_INDEX: &str =
-    "/api/v2/milestones/by-index/:milestoneIndex/utxo-changes";
-pub(crate) const ROUTE_OUTPUT: &str = "/api/v2/outputs/:outputId";
-pub(crate) const ROUTE_OUTPUT_METADATA: &str = "/api/v2/outputs/:outputId/metadata";
-pub(crate) const ROUTE_OUTPUTS_BECH32: &str = "/api/v2/addresses/:address/outputs";
-pub(crate) const ROUTE_OUTPUTS_ED25519: &str = "/api/v2/addresses/ed25519/:address/outputs";
-pub(crate) const ROUTE_PEER: &str = "/api/v2/peers/:peerId";
-pub(crate) const ROUTE_PEERS: &str = "/api/v2/peers";
-pub(crate) const ROUTE_REMOVE_PEER: &str = "/api/v2/peers/:peerId";
-pub(crate) const ROUTE_SUBMIT_BLOCK: &str = "/api/v2/blocks";
-pub(crate) const ROUTE_SUBMIT_BLOCK_RAW: &str = "/api/v2/blocks";
-pub(crate) const ROUTE_TIPS: &str = "/api/v2/tips";
-pub(crate) const ROUTE_RECEIPTS: &str = "/api/v2/receipts";
-pub(crate) const ROUTE_RECEIPTS_AT: &str = "/api/v2/receipts/:milestoneIndex";
-pub(crate) const ROUTE_TREASURY: &str = "/api/v2/treasury";
-pub(crate) const ROUTE_TRANSACTION_INCLUDED_BLOCK: &str = "/api/v2/transactions/:transactionId/included-block";
-pub(crate) const ROUTE_WHITE_FLAG: &str = "/api/plugins/debug/whiteflag";
-
-/// the routes that are available for public use
-pub(crate) const DEFAULT_PUBLIC_ROUTES: [&str; 24] = [
-    ROUTE_BALANCE_BECH32,
-    ROUTE_BALANCE_ED25519,
-    ROUTE_HEALTH,
-    ROUTE_INFO,
-    ROUTE_BLOCK,
-    ROUTE_BLOCK_CHILDREN,
-    ROUTE_BLOCK_METADATA,
-    ROUTE_BLOCK_RAW,
-    ROUTE_BLOCKS_FIND,
-    ROUTE_MILESTONE_BY_MILESTONE_ID,
-    ROUTE_MILESTONE_BY_MILESTONE_INDEX,
-    ROUTE_UTXO_CHANGES_BY_MILESTONE_ID,
-    ROUTE_UTXO_CHANGES_BY_MILESTONE_INDEX,
-    ROUTE_OUTPUT,
-    ROUTE_OUTPUT_METADATA,
-    ROUTE_OUTPUTS_BECH32,
-    ROUTE_OUTPUTS_ED25519,
-    ROUTE_SUBMIT_BLOCK,
-    ROUTE_SUBMIT_BLOCK_RAW,
-    ROUTE_TIPS,
-    ROUTE_RECEIPTS,
-    ROUTE_RECEIPTS_AT,
-    ROUTE_TREASURY,
-    ROUTE_TRANSACTION_INCLUDED_BLOCK,
-];
-pub(crate) const DEFAULT_ALLOWED_IPS: [IpAddr; 2] = [
-    IpAddr::V4(Ipv4Addr::new(127, 0, 0, 1)),
-    IpAddr::V6(Ipv6Addr::new(0, 0, 0, 0, 0, 0, 0, 1)),
->>>>>>> 4bc1ce7c
 ];
 /// Default routes that are protected and need JWT authentication.
 pub(crate) const DEFAULT_PROTECTED_ROUTES: [&str; 2] = ["/api/v2/*", "/api/plugins/*"];
