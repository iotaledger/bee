// Copyright 2020-2021 IOTA Stiftung
// SPDX-License-Identifier: Apache-2.0

use multiaddr::{Multiaddr, Protocol};
use regex::RegexSet;
use serde::Deserialize;

use std::net::{IpAddr, SocketAddr, ToSocketAddrs};

/// Default REST API binding address.
pub(crate) const DEFAULT_BIND_ADDRESS: &str = "/ip4/0.0.0.0/tcp/14265";
/// Default JWT salt for REST API.
pub(crate) const DEFAULT_JWT_SALT: &str = "Bee";
/// Default routes that are available for public use and don't need JWT authentication.
pub(crate) const DEFAULT_PUBLIC_ROUTES: [&str; 11] = [
    "/health",
    "/mqtt",
    "/api/v1/info",
    "/api/v1/tips",
    "/api/v1/messages*",
    "/api/v1/transactions*",
    "/api/v1/milestones*",
    "/api/v1/outputs*",
    "/api/v1/addresses*",
    "/api/v1/treasury",
    "/api/v1/receipts*",
];
/// Default routes that are protected and need JWT authentication.
pub(crate) const DEFAULT_PROTECTED_ROUTES: [&str; 2] = ["/api/v1/*", "/api/plugins/*"];
/// Enables the proof-of-work feature on the node per default.
pub(crate) const DEFAULT_FEATURE_PROOF_OF_WORK: bool = true;
/// Default value for the white flag solidification timeout.
pub(crate) const DEFAULT_WHITE_FLAG_SOLIDIFICATION_TIMEOUT: u64 = 2;

/// REST API configuration builder.
#[derive(Default, Deserialize)]
#[must_use]
pub struct RestApiConfigBuilder {
<<<<<<< HEAD
    /// REST API binding address.
    bind_address: Option<Multiaddr>,
    /// JWT salt for REST API.
    jwt_salt: Option<String>,
    /// Routes that are available for public use and don't need JWT authentication.
    public_routes: Option<Vec<String>>,
    /// Routes that are protected and need JWT authentication.
    protected_routes: Option<Vec<String>>,
    /// Enables/disables the proof-of-work feature on the node.
    feature_proof_of_work: Option<bool>,
    /// Describes the white flag solidification timeout.
=======
    #[serde(alias = "bindAddress")]
    bind_address: Option<Multiaddr>,
    #[serde(alias = "publicRoutes")]
    public_routes: Option<Vec<String>>,
    #[serde(alias = "allowedIps")]
    allowed_ips: Option<Vec<IpAddr>>,
    #[serde(alias = "featureProofOfWork")]
    feature_proof_of_work: Option<bool>,
    #[serde(alias = "whiteFlagSolidifictionTimeout")]
>>>>>>> 073439b3
    white_flag_solidification_timeout: Option<u64>,
}

impl RestApiConfigBuilder {
    /// Creates a new config builder.
    pub fn new() -> Self {
        Self::default()
    }

    /// Sets the binding address for the REST API.
    pub fn bind_address(mut self, addr: &str) -> Self {
        match addr.parse() {
            Ok(addr) => {
                self.bind_address.replace(addr);
            }
            Err(e) => panic!("Error parsing IP address: {:?}", e),
        }
        self
    }

    /// Sets the JWT salt.
    pub fn jwt_salt(mut self, jwt_salt: &str) -> Self {
        self.jwt_salt.replace(jwt_salt.to_string());
        self
    }

    /// Sets all the routes that are available for public use.
    pub fn public_routes(mut self, routes: Vec<String>) -> Self {
        self.public_routes.replace(routes);
        self
    }

    /// Sets all the routes that need JWT authentication.
    pub fn protected_routes(mut self, routes: Vec<String>) -> Self {
        self.protected_routes.replace(routes);
        self
    }

    /// Set if the feature proof-of-work should be enabled or not.
    pub fn feature_proof_of_work(mut self, value: bool) -> Self {
        self.feature_proof_of_work.replace(value);
        self
    }

    /// Sets the while flag solidification timeout.
    pub fn white_flag_solidification_timeout(mut self, timeout: u64) -> Self {
        self.white_flag_solidification_timeout.replace(timeout);
        self
    }

    /// Builds the REST API config.
    pub fn finish(self) -> RestApiConfig {
        let multi_addr = self
            .bind_address
            // We made sure that the default value is valid and therefore parseable.
            .unwrap_or_else(|| DEFAULT_BIND_ADDRESS.parse().unwrap());
        let address = multi_addr
            .iter()
            .find_map(|x| match x {
                Protocol::Dns(address) => Some(
                    (address.to_string(), 0)
                        .to_socket_addrs()
                        .unwrap_or_else(|error| panic!("error resolving '{}':{}", address, error))
                        .next()
                        // Unwrapping here is fine, because to_socket-addrs() didn't return an error,
                        // thus we can be sure that the iterator contains at least 1 element.
                        .unwrap()
                        .ip(),
                ),
                Protocol::Ip4(ip) => Some(IpAddr::V4(ip)),
                Protocol::Ip6(ip) => Some(IpAddr::V6(ip)),
                _ => None,
            })
            .expect("Unsupported address");

        let port = multi_addr
            .iter()
            .find_map(|x| if let Protocol::Tcp(port) = x { Some(port) } else { None })
            .unwrap_or_else(|| panic!("unsupported protocol"));

        let jwt_salt = self.jwt_salt.unwrap_or_else(|| DEFAULT_JWT_SALT.to_string());

        let public_routes = {
            let routes = self
                .public_routes
                .unwrap_or_else(|| DEFAULT_PUBLIC_ROUTES.iter().map(|r| r.to_string()).collect());
            RegexSet::new(routes.iter().map(|r| route_to_regex(&r)).collect::<Vec<String>>())
                .expect(&format!("invalid public route provided"))
        };

        let protected_routes = {
            let routes = self
                .protected_routes
                .unwrap_or_else(|| DEFAULT_PROTECTED_ROUTES.iter().map(|r| r.to_string()).collect());
            RegexSet::new(routes.iter().map(|r| route_to_regex(&r)).collect::<Vec<String>>())
                .expect(&format!("invalid protected route provided"))
        };

        let feature_proof_of_work = self.feature_proof_of_work.unwrap_or(DEFAULT_FEATURE_PROOF_OF_WORK);
        let white_flag_solidification_timeout = self
            .white_flag_solidification_timeout
            .unwrap_or(DEFAULT_WHITE_FLAG_SOLIDIFICATION_TIMEOUT);

        RestApiConfig {
            binding_socket_addr: SocketAddr::new(address, port),
            jwt_salt,
            public_routes,
            protected_routes,
            feature_proof_of_work,
            white_flag_solidification_timeout,
        }
    }
}

/// REST API configuration.
#[derive(Clone)]
pub struct RestApiConfig {
    /// REST API binding address.
    pub(crate) binding_socket_addr: SocketAddr,
    /// JWT salt for REST API.
    pub(crate) jwt_salt: String,
    /// Routes that are available for public use and don't need JWT authentication.
    pub(crate) public_routes: RegexSet,
    /// Routes that are protected and need JWT authentication.
    pub(crate) protected_routes: RegexSet,
    /// Enables/disables the proof-of-work feature on the node.
    pub(crate) feature_proof_of_work: bool,
    /// Describes the white flag solidification timeout.
    pub(crate) white_flag_solidification_timeout: u64,
}

impl RestApiConfig {
    /// Returns a builder for this config.
    pub fn build() -> RestApiConfigBuilder {
        RestApiConfigBuilder::new()
    }

    /// Returns the binding address.
    pub fn bind_socket_addr(&self) -> SocketAddr {
        self.binding_socket_addr
    }

    /// Returns the JWT salt.
    pub fn jwt_salt(&self) -> &String {
        &self.jwt_salt
    }

    /// Returns all the routes that are available for public use.
    pub fn public_routes(&self) -> &RegexSet {
        &self.public_routes
    }

    /// Returns all the routes that need JWT authentication.
    pub fn protected_routes(&self) -> &RegexSet {
        &self.protected_routes
    }

    /// Returns if feature "Proof-of-Work" is enabled or not.
    pub fn feature_proof_of_work(&self) -> bool {
        self.feature_proof_of_work
    }

    /// Returns the white flag solidification timeout.
    pub fn white_flag_solidification_timeout(&self) -> u64 {
        self.white_flag_solidification_timeout
    }
}

pub fn route_to_regex(route: &str) -> String {
    // Escape the string to make sure a regex can be built from it.
    // Existing wildcards `*` get escaped to `\\*`.
    let mut escaped: String = regex::escape(route);
    // Convert the escaped wildcard to a valid regex.
    escaped = escaped.replace("\\*", ".*");
    // End the regex.
    escaped.push('$');
    escaped
}<|MERGE_RESOLUTION|>--- conflicted
+++ resolved
@@ -36,29 +36,23 @@
 #[derive(Default, Deserialize)]
 #[must_use]
 pub struct RestApiConfigBuilder {
-<<<<<<< HEAD
     /// REST API binding address.
+    #[serde(alias = "bindAddress")]
     bind_address: Option<Multiaddr>,
     /// JWT salt for REST API.
+    #[serde(alias = "jwtSalt")]
     jwt_salt: Option<String>,
     /// Routes that are available for public use and don't need JWT authentication.
+    #[serde(alias = "publicRoutes")]
     public_routes: Option<Vec<String>>,
     /// Routes that are protected and need JWT authentication.
+    #[serde(alias = "protectedRoutes")]
     protected_routes: Option<Vec<String>>,
     /// Enables/disables the proof-of-work feature on the node.
+    #[serde(alias = "featureProofOfWork")]
     feature_proof_of_work: Option<bool>,
     /// Describes the white flag solidification timeout.
-=======
-    #[serde(alias = "bindAddress")]
-    bind_address: Option<Multiaddr>,
-    #[serde(alias = "publicRoutes")]
-    public_routes: Option<Vec<String>>,
-    #[serde(alias = "allowedIps")]
-    allowed_ips: Option<Vec<IpAddr>>,
-    #[serde(alias = "featureProofOfWork")]
-    feature_proof_of_work: Option<bool>,
     #[serde(alias = "whiteFlagSolidifictionTimeout")]
->>>>>>> 073439b3
     white_flag_solidification_timeout: Option<u64>,
 }
 
