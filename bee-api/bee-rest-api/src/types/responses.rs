// Copyright 2020-2022 IOTA Stiftung
// SPDX-License-Identifier: Apache-2.0

use bee_message::{output::dto::OutputDto, payload::milestone::dto::MilestonePayloadDto, MessageDto};
use serde::{Deserialize, Serialize};

use crate::types::{
    body::BodyInner,
    dtos::{LedgerInclusionStateDto, PeerDto, ReceiptDto},
};

/// Response of GET /api/v2/info.
/// Returns general information about the node.
#[derive(Clone, Debug, Serialize, Deserialize, PartialEq)]
pub struct InfoResponse {
    pub name: String,
    pub version: String,
    pub status: StatusResponse,
    pub protocol: ProtocolResponse,
    #[serde(rename = "baseToken")]
    pub base_token: BaseTokenResponse,
    pub metrics: MetricsResponse,
    pub features: Vec<String>,
    pub plugins: Vec<String>,
}

impl BodyInner for InfoResponse {}

/// Returned in [`InfoResponse`].
/// Status information about the node.
#[derive(Clone, Debug, Serialize, Deserialize, PartialEq)]
pub struct StatusResponse {
    #[serde(rename = "isHealthy")]
    pub is_healthy: bool,
    #[serde(rename = "latestMilestone")]
    pub latest_milestone: LatestMilestoneResponse,
    #[serde(rename = "confirmedMilestone")]
    pub confirmed_milestone: ConfirmedMilestoneResponse,
    #[serde(rename = "pruningIndex")]
    pub pruning_index: u32,
}

/// Returned in [`StatusResponse`].
/// Information about the latest milestone.
#[derive(Clone, Debug, Serialize, Deserialize, PartialEq)]
pub struct LatestMilestoneResponse {
    #[serde(rename = "index")]
    pub index: u32,
    #[serde(rename = "timestamp")]
    pub timestamp: u32,
    #[serde(rename = "milestoneId")]
    pub milestone_id: String,
}

/// Returned in [`StatusResponse`].
/// Information about the confirmed milestone.
#[derive(Clone, Debug, Serialize, Deserialize, PartialEq)]
pub struct ConfirmedMilestoneResponse {
    #[serde(rename = "index")]
    pub index: u32,
    #[serde(rename = "timestamp")]
    pub timestamp: u32,
    #[serde(rename = "milestoneId")]
    pub milestone_id: String,
}

/// Returned in [`InfoResponse`].
/// Protocol information about the node.
#[derive(Clone, Debug, Serialize, Deserialize, PartialEq)]
pub struct ProtocolResponse {
    pub version: u8,
    #[serde(rename = "networkName")]
    pub network_name: String,
    #[serde(rename = "bech32HRP")]
    pub bech32_hrp: String,
    #[serde(rename = "minPoWScore")]
    pub min_pow_score: f64,
    #[serde(rename = "rentStructure")]
    pub rent_structure: RentStructureResponse,
    #[serde(rename = "tokenSupply")]
    pub token_supply: String,
}

/// Returned in [`InfoResponse`].
/// Information about the base token.
#[derive(Clone, Debug, Serialize, Deserialize, PartialEq)]
pub struct BaseTokenResponse {
    pub name: String,
    #[serde(rename = "tickerSymbol")]
    pub ticker_symbol: String,
    pub unit: String,
    #[serde(skip_serializing_if = "Option::is_none")]
    pub subunit: Option<String>,
    pub decimals: u8,
    #[serde(rename = "useMetricPrefix")]
    pub use_metric_prefix: bool,
}

/// Returned in [`InfoResponse`].
/// Rent information about the node.
#[derive(Clone, Debug, Serialize, Deserialize, PartialEq)]
pub struct RentStructureResponse {
    #[serde(rename = "vByteCost")]
    pub v_byte_cost: u64,
    #[serde(rename = "vByteFactorKey")]
    pub v_byte_factor_key: u64,
    #[serde(rename = "vByteFactorData")]
    pub v_byte_factor_data: u64,
}

/// Returned in [`InfoResponse`].
/// Metric information about the node.
#[derive(Clone, Debug, Serialize, Deserialize, PartialEq)]
pub struct MetricsResponse {
    #[serde(rename = "messagesPerSecond")]
    pub messages_per_second: f64,
    #[serde(rename = "referencedMessagesPerSecond")]
    pub referenced_messages_per_second: f64,
    #[serde(rename = "referencedRate")]
    pub referenced_rate: f64,
}

/// Response of GET /api/v2/tips.
/// Returns non-lazy tips.
#[derive(Clone, Debug, Serialize, Deserialize)]
pub struct TipsResponse {
    #[serde(rename = "tipMessageIds")]
    pub tip_message_ids: Vec<String>,
}

impl BodyInner for TipsResponse {}

/// Response of POST /api/v2/messages.
/// Returns the message identifier of the submitted message.
#[derive(Clone, Debug, Serialize, Deserialize)]
pub struct SubmitMessageResponse {
    #[serde(rename = "messageId")]
    pub message_id: String,
}

impl BodyInner for SubmitMessageResponse {}

/// Response of GET /api/v2/messages/{message_id}.
/// Returns a specific message.
#[derive(Clone, Debug, Serialize, Deserialize)]
pub struct MessageResponse(pub MessageDto);

impl BodyInner for MessageResponse {}

/// Response of GET /api/v2/messages/{message_id}/metadata.
/// Returns the metadata of a message.
#[derive(Clone, Debug, Serialize, Deserialize)]
pub struct MessageMetadataResponse {
    #[serde(rename = "messageId")]
    pub message_id: String,
    #[serde(rename = "parentMessageIds")]
    pub parent_message_ids: Vec<String>,
    #[serde(rename = "isSolid")]
    pub is_solid: bool,
    #[serde(rename = "referencedByMilestoneIndex", skip_serializing_if = "Option::is_none")]
    pub referenced_by_milestone_index: Option<u32>,
    #[serde(rename = "milestoneIndex", skip_serializing_if = "Option::is_none")]
    pub milestone_index: Option<u32>,
    #[serde(rename = "ledgerInclusionState", skip_serializing_if = "Option::is_none")]
    pub ledger_inclusion_state: Option<LedgerInclusionStateDto>,
    #[serde(rename = "conflictReason", skip_serializing_if = "Option::is_none")]
    pub conflict_reason: Option<u8>,
    #[serde(rename = "shouldPromote", skip_serializing_if = "Option::is_none")]
    pub should_promote: Option<bool>,
    #[serde(rename = "shouldReattach", skip_serializing_if = "Option::is_none")]
    pub should_reattach: Option<bool>,
}

impl BodyInner for MessageMetadataResponse {}

/// Response of GET /api/v2/messages/{message_id}/children.
/// Returns all children of a specific message.
#[derive(Clone, Debug, Serialize, Deserialize)]
pub struct MessageChildrenResponse {
    #[serde(rename = "messageId")]
    pub message_id: String,
    #[serde(rename = "maxResults")]
    pub max_results: usize,
    pub count: usize,
    #[serde(rename = "childrenMessageIds")]
    pub children_message_ids: Vec<String>,
}

impl BodyInner for MessageChildrenResponse {}

/// Response of GET /api/v2/outputs/{output_id}.
/// Returns all information about a specific output.
#[derive(Clone, Debug, Serialize, Deserialize)]
pub struct OutputResponse {
    #[serde(rename = "messageId")]
    pub message_id: String,
    #[serde(rename = "transactionId")]
    pub transaction_id: String,
    #[serde(rename = "outputIndex")]
    pub output_index: u16,
    #[serde(rename = "isSpent")]
    pub is_spent: bool,
    #[serde(rename = "milestoneIndexSpent", skip_serializing_if = "Option::is_none")]
    pub milestone_index_spent: Option<u32>,
    #[serde(rename = "milestoneTimestampSpent", skip_serializing_if = "Option::is_none")]
    pub milestone_timestamp_spent: Option<u64>,
    #[serde(rename = "transactionIdSpent", skip_serializing_if = "Option::is_none")]
    pub transaction_id_spent: Option<String>,
    #[serde(rename = "milestoneIndexBooked")]
    pub milestone_index_booked: u32,
    #[serde(rename = "milestoneTimestampBooked")]
    pub milestone_timestamp_booked: u64,
    #[serde(rename = "ledgerIndex", default)]
    pub ledger_index: u32,
    pub output: OutputDto,
}

impl BodyInner for OutputResponse {}

/// Response of:
/// * GET /api/v2/receipts/{milestone_index}, returns all stored receipts for the given milestone index.
/// * GET /api/v2/receipts, returns all stored receipts, independent of a milestone index.
#[derive(Clone, Debug, Serialize, Deserialize)]
pub struct ReceiptsResponse {
    pub receipts: Vec<ReceiptDto>,
}

impl BodyInner for ReceiptsResponse {}

/// Response of GET /api/v2/treasury.
/// Returns all information about the treasury.
#[derive(Clone, Debug, Serialize, Deserialize)]
pub struct TreasuryResponse {
    #[serde(rename = "milestoneId")]
    pub milestone_id: String,
    pub amount: String,
}

impl BodyInner for TreasuryResponse {}

/// Response of GET /api/v2/milestone/{milestone_index}.
/// Returns information about a milestone.
#[derive(Clone, Debug, Serialize, Deserialize)]
<<<<<<< HEAD
pub struct MilestoneResponse(pub MilestonePayloadDto);
=======
pub struct MilestoneResponse {
    #[serde(rename = "index")]
    pub milestone_index: u32,
    #[serde(rename = "messageId")]
    pub message_id: String,
    pub timestamp: u32,
}
>>>>>>> 73d21084

impl BodyInner for MilestoneResponse {}

/// Response of GET /api/v2/milestone/{milestone_index}/utxo-changes.
/// Returns all UTXO changes that happened at a specific milestone.
#[derive(Clone, Debug, Serialize, Deserialize)]
pub struct UtxoChangesResponse {
    pub index: u32,
    #[serde(rename = "createdOutputs")]
    pub created_outputs: Vec<String>,
    #[serde(rename = "consumedOutputs")]
    pub consumed_outputs: Vec<String>,
}

impl BodyInner for UtxoChangesResponse {}

/// Response of GET /api/v2/peers.
/// Returns information about all peers of the node.
#[derive(Clone, Debug, Serialize, Deserialize)]
pub struct PeersResponse(pub Vec<PeerDto>);

impl BodyInner for PeersResponse {}

/// Response of POST /api/v2/peers.
/// Returns information about the added peer.
#[derive(Clone, Debug, Serialize, Deserialize)]
pub struct AddPeerResponse(pub PeerDto);

impl BodyInner for AddPeerResponse {}

/// Response of GET /api/v2/peer/{peer_id}.
/// Returns information about a specific peer of the node.
#[derive(Clone, Debug, Serialize, Deserialize)]
pub struct PeerResponse(pub PeerDto);

impl BodyInner for PeerResponse {}

/// Response of GET /api/plugins/debug/whiteflag.
/// Returns the computed merkle tree hash for the given white flag traversal.
#[derive(Clone, Debug, Serialize, Deserialize)]
pub struct WhiteFlagResponse {
    #[serde(rename = "merkleTreeHash")]
    pub merkle_tree_hash: String,
}

impl BodyInner for WhiteFlagResponse {}<|MERGE_RESOLUTION|>--- conflicted
+++ resolved
@@ -1,7 +1,7 @@
-// Copyright 2020-2022 IOTA Stiftung
+// Copyright 2020-2021 IOTA Stiftung
 // SPDX-License-Identifier: Apache-2.0
 
-use bee_message::{output::dto::OutputDto, payload::milestone::dto::MilestonePayloadDto, MessageDto};
+use bee_message::{output::dto::OutputDto, MessageDto};
 use serde::{Deserialize, Serialize};
 
 use crate::types::{
@@ -241,9 +241,6 @@
 /// Response of GET /api/v2/milestone/{milestone_index}.
 /// Returns information about a milestone.
 #[derive(Clone, Debug, Serialize, Deserialize)]
-<<<<<<< HEAD
-pub struct MilestoneResponse(pub MilestonePayloadDto);
-=======
 pub struct MilestoneResponse {
     #[serde(rename = "index")]
     pub milestone_index: u32,
@@ -251,7 +248,6 @@
     pub message_id: String,
     pub timestamp: u32,
 }
->>>>>>> 73d21084
 
 impl BodyInner for MilestoneResponse {}
 
