// Copyright 2020-2022 IOTA Stiftung
// SPDX-License-Identifier: Apache-2.0

use crate::types::error::Error;

use bee_ledger::types::Receipt;
#[cfg(feature = "cpt2")]
use bee_message::output::{SignatureLockedDustAllowanceOutput, SignatureLockedSingleOutput};
#[cfg(feature = "cpt2")]
use bee_message::payload::IndexationPayload;
use bee_message::{
    address::{Address, AliasAddress, Ed25519Address, NftAddress},
    input::{Input, TreasuryInput, UtxoInput},
    milestone::MilestoneIndex,
    output::{
        feature_block::{FeatureBlock, IssuerFeatureBlock, MetadataFeatureBlock, SenderFeatureBlock, TagFeatureBlock},
        unlock_condition::{
            AddressUnlockCondition, DustDepositReturnUnlockCondition, ExpirationUnlockCondition,
            GovernorAddressUnlockCondition, StateControllerAddressUnlockCondition, TimelockUnlockCondition,
            UnlockCondition,
        },
        AliasId, AliasOutput, AliasOutputBuilder, BasicOutput, BasicOutputBuilder, FoundryOutput, FoundryOutputBuilder,
        NativeToken, NftId, NftOutput, NftOutputBuilder, Output, TokenId, TokenScheme, TreasuryOutput,
    },
    parent::Parents,
    payload::{
        milestone::{MilestoneEssence, MilestoneId, MilestonePayload},
        receipt::{MigratedFundsEntry, ReceiptPayload, TailTransactionHash},
        tagged_data::TaggedDataPayload,
        transaction::{RegularTransactionEssence, TransactionEssence, TransactionId, TransactionPayload},
        treasury::TreasuryTransactionPayload,
        Payload,
    },
    signature::{Ed25519Signature, Signature},
    unlock_block::{
        AliasUnlockBlock, NftUnlockBlock, ReferenceUnlockBlock, SignatureUnlockBlock, UnlockBlock, UnlockBlocks,
    },
    Message, MessageBuilder, MessageId,
};
#[cfg(feature = "peer")]
use bee_protocol::types::peer::Peer;

use primitive_types::U256;
use serde::{Deserialize, Serialize, Serializer};
use serde_json::Value;

/// The message object that nodes gossip around in the network.
#[derive(Clone, Debug, Serialize, Deserialize)]
pub struct MessageDto {
    #[serde(rename = "networkId")]
    pub network_id: String,
    #[serde(rename = "parentMessageIds")]
    pub parents: Vec<String>,
    pub payload: Option<PayloadDto>,
    pub nonce: String,
}

impl From<&Message> for MessageDto {
    fn from(value: &Message) -> Self {
        MessageDto {
            network_id: value.network_id().to_string(),
            parents: value.parents().iter().map(|p| p.to_string()).collect(),
            payload: value.payload().map(Into::into),
            nonce: value.nonce().to_string(),
        }
    }
}

impl TryFrom<&MessageDto> for Message {
    type Error = Error;

    fn try_from(value: &MessageDto) -> Result<Self, Self::Error> {
        let mut builder = MessageBuilder::new()
            .with_network_id(
                value
                    .network_id
                    .parse::<u64>()
                    .map_err(|_| Error::InvalidField("networkId"))?,
            )
            .with_parents(Parents::new(
                value
                    .parents
                    .iter()
                    .map(|m| {
                        m.parse::<MessageId>()
                            .map_err(|_| Error::InvalidField("parentMessageIds"))
                    })
                    .collect::<Result<Vec<MessageId>, Error>>()?,
            )?)
            .with_nonce_provider(
                value.nonce.parse::<u64>().map_err(|_| Error::InvalidField("nonce"))?,
                0f64,
            );
        if let Some(p) = value.payload.as_ref() {
            builder = builder.with_payload(p.try_into()?);
        }

        Ok(builder.finish()?)
    }
}

/// Describes all the different payload types.
#[derive(Clone, Debug, Serialize, Deserialize)]
#[serde(untagged)]
pub enum PayloadDto {
    Transaction(Box<TransactionPayloadDto>),
    Milestone(Box<MilestonePayloadDto>),
    #[cfg(feature = "cpt2")]
    Indexation(Box<IndexationPayloadDto>),
    Receipt(Box<ReceiptPayloadDto>),
    TreasuryTransaction(Box<TreasuryTransactionPayloadDto>),
    TaggedData(Box<TaggedDataPayloadDto>),
}

impl From<&Payload> for PayloadDto {
    fn from(value: &Payload) -> Self {
        match value {
            Payload::Transaction(p) => PayloadDto::Transaction(Box::new(TransactionPayloadDto::from(p.as_ref()))),
            Payload::Milestone(p) => PayloadDto::Milestone(Box::new(MilestonePayloadDto::from(p.as_ref()))),
            #[cfg(feature = "cpt2")]
            Payload::Indexation(p) => PayloadDto::Indexation(Box::new(IndexationPayloadDto::from(p.as_ref()))),
            Payload::Receipt(p) => PayloadDto::Receipt(Box::new(ReceiptPayloadDto::from(p.as_ref()))),
            Payload::TreasuryTransaction(p) => {
                PayloadDto::TreasuryTransaction(Box::new(TreasuryTransactionPayloadDto::from(p.as_ref())))
            }
            Payload::TaggedData(p) => PayloadDto::TaggedData(Box::new(TaggedDataPayloadDto::from(p.as_ref()))),
        }
    }
}

impl TryFrom<&PayloadDto> for Payload {
    type Error = Error;
    fn try_from(value: &PayloadDto) -> Result<Self, Self::Error> {
        Ok(match value {
            PayloadDto::Transaction(p) => Payload::Transaction(Box::new(TransactionPayload::try_from(p.as_ref())?)),
            PayloadDto::Milestone(p) => Payload::Milestone(Box::new(MilestonePayload::try_from(p.as_ref())?)),
            #[cfg(feature = "cpt2")]
            PayloadDto::Indexation(p) => Payload::Indexation(Box::new(IndexationPayload::try_from(p.as_ref())?)),
            PayloadDto::Receipt(p) => Payload::Receipt(Box::new(ReceiptPayload::try_from(p.as_ref())?)),
            PayloadDto::TreasuryTransaction(p) => {
                Payload::TreasuryTransaction(Box::new(TreasuryTransactionPayload::try_from(p.as_ref())?))
            }
            PayloadDto::TaggedData(p) => Payload::TaggedData(Box::new(TaggedDataPayload::try_from(p.as_ref())?)),
        })
    }
}

/// The payload type to define a value transaction.
#[derive(Clone, Debug, Serialize, Deserialize)]
pub struct TransactionPayloadDto {
    #[serde(rename = "type")]
    pub kind: u32,
    pub essence: TransactionEssenceDto,
    #[serde(rename = "unlockBlocks")]
    pub unlock_blocks: Vec<UnlockBlockDto>,
}

impl From<&TransactionPayload> for TransactionPayloadDto {
    fn from(value: &TransactionPayload) -> Self {
        TransactionPayloadDto {
            kind: TransactionPayload::KIND,
            essence: value.essence().into(),
            unlock_blocks: value.unlock_blocks().iter().map(Into::into).collect::<Vec<_>>(),
        }
    }
}

impl TryFrom<&TransactionPayloadDto> for TransactionPayload {
    type Error = Error;

    fn try_from(value: &TransactionPayloadDto) -> Result<Self, Self::Error> {
        let mut unlock_blocks = Vec::new();
        for b in &value.unlock_blocks {
            unlock_blocks.push(b.try_into()?);
        }
        let builder = TransactionPayload::builder()
            .with_essence((&value.essence).try_into()?)
            .with_unlock_blocks(UnlockBlocks::new(unlock_blocks)?);

        Ok(builder.finish()?)
    }
}

/// Describes all the different essence types.
#[derive(Clone, Debug, Serialize, Deserialize)]
#[serde(untagged)]
pub enum TransactionEssenceDto {
    Regular(RegularTransactionEssenceDto),
}

impl From<&TransactionEssence> for TransactionEssenceDto {
    fn from(value: &TransactionEssence) -> Self {
        match value {
            TransactionEssence::Regular(r) => TransactionEssenceDto::Regular(r.into()),
        }
    }
}

impl TryFrom<&TransactionEssenceDto> for TransactionEssence {
    type Error = Error;

    fn try_from(value: &TransactionEssenceDto) -> Result<Self, Self::Error> {
        match value {
            TransactionEssenceDto::Regular(r) => Ok(TransactionEssence::Regular(r.try_into()?)),
        }
    }
}

/// Describes the essence data making up a transaction by defining its inputs and outputs and an optional payload.
#[derive(Clone, Debug, Serialize, Deserialize)]
pub struct RegularTransactionEssenceDto {
    #[serde(rename = "type")]
    pub kind: u8,
    pub inputs: Vec<InputDto>,
    pub outputs: Vec<OutputDto>,
    pub payload: Option<PayloadDto>,
}

impl From<&RegularTransactionEssence> for RegularTransactionEssenceDto {
    fn from(value: &RegularTransactionEssence) -> Self {
        RegularTransactionEssenceDto {
            kind: RegularTransactionEssence::KIND,
            inputs: value.inputs().iter().map(Into::into).collect::<Vec<_>>(),
            outputs: value.outputs().iter().map(Into::into).collect::<Vec<_>>(),
            payload: match value.payload() {
                Some(Payload::TaggedData(i)) => Some(PayloadDto::TaggedData(Box::new(i.as_ref().into()))),
                Some(_) => unimplemented!(),
                None => None,
            },
        }
    }
}

impl TryFrom<&RegularTransactionEssenceDto> for RegularTransactionEssence {
    type Error = Error;

    fn try_from(value: &RegularTransactionEssenceDto) -> Result<Self, Self::Error> {
        let inputs = value
            .inputs
            .iter()
            .map(TryInto::try_into)
            .collect::<Result<Vec<Input>, Self::Error>>()?;
        let outputs = value
            .outputs
            .iter()
            .map(TryInto::try_into)
            .collect::<Result<Vec<Output>, Self::Error>>()?;

        let mut builder = RegularTransactionEssence::builder()
            .with_inputs(inputs)
            .with_outputs(outputs);
        builder = if let Some(p) = &value.payload {
            if let PayloadDto::TaggedData(i) = p {
                builder.with_payload(Payload::TaggedData(Box::new((i.as_ref()).try_into()?)))
            } else {
                return Err(Error::InvalidField("payload"));
            }
        } else {
            builder
        };

        builder.finish().map_err(Into::into)
    }
}

/// Describes all the different input types.
#[derive(Clone, Debug, Serialize, Deserialize)]
#[serde(untagged)]
pub enum InputDto {
    Utxo(UtxoInputDto),
    Treasury(TreasuryInputDto),
}

impl From<&Input> for InputDto {
    fn from(value: &Input) -> Self {
        match value {
            Input::Utxo(u) => InputDto::Utxo(UtxoInputDto {
                kind: UtxoInput::KIND,
                transaction_id: u.output_id().transaction_id().to_string(),
                transaction_output_index: u.output_id().index(),
            }),
            Input::Treasury(t) => InputDto::Treasury(TreasuryInputDto {
                kind: TreasuryInput::KIND,
                milestone_id: t.milestone_id().to_string(),
            }),
        }
    }
}

impl TryFrom<&InputDto> for Input {
    type Error = Error;

    fn try_from(value: &InputDto) -> Result<Self, Self::Error> {
        match value {
            InputDto::Utxo(i) => Ok(Input::Utxo(UtxoInput::new(
                i.transaction_id
                    .parse::<TransactionId>()
                    .map_err(|_| Error::InvalidField("transactionId"))?,
                i.transaction_output_index,
            )?)),
            InputDto::Treasury(t) => Ok(Input::Treasury(
                t.milestone_id
                    .parse::<MilestoneId>()
                    .map_err(|_| Error::InvalidField("milestoneId"))?
                    .into(),
            )),
        }
    }
}

/// Describes an input which references an unspent transaction output to consume.
#[derive(Clone, Debug, Serialize, Deserialize)]
pub struct UtxoInputDto {
    #[serde(rename = "type")]
    pub kind: u8,
    #[serde(rename = "transactionId")]
    pub transaction_id: String,
    #[serde(rename = "transactionOutputIndex")]
    pub transaction_output_index: u16,
}

/// Describes an input which references an unspent treasury output to consume.
#[derive(Clone, Debug, Serialize, Deserialize)]
pub struct TreasuryInputDto {
    #[serde(rename = "type")]
    pub kind: u8,
    #[serde(rename = "milestoneId")]
    pub milestone_id: String,
}

/// Describes all the different output types.
#[derive(Clone, Debug)]
pub enum OutputDto {
    #[cfg(feature = "cpt2")]
    SignatureLockedSingle(SignatureLockedSingleOutputDto),
    #[cfg(feature = "cpt2")]
    SignatureLockedDustAllowance(SignatureLockedDustAllowanceOutputDto),
    Treasury(TreasuryOutputDto),
    Basic(BasicOutputDto),
    Alias(AliasOutputDto),
    Foundry(FoundryOutputDto),
    Nft(NftOutputDto),
}

impl From<&Output> for OutputDto {
    fn from(value: &Output) -> Self {
        match value {
            #[cfg(feature = "cpt2")]
            Output::SignatureLockedSingle(o) => OutputDto::SignatureLockedSingle(o.into()),
            #[cfg(feature = "cpt2")]
            Output::SignatureLockedDustAllowance(o) => OutputDto::SignatureLockedDustAllowance(o.into()),
            Output::Treasury(o) => OutputDto::Treasury(o.into()),
            Output::Basic(o) => OutputDto::Basic(o.into()),
            Output::Alias(o) => OutputDto::Alias(o.into()),
            Output::Foundry(o) => OutputDto::Foundry(o.into()),
            Output::Nft(o) => OutputDto::Nft(o.into()),
        }
    }
}

impl TryFrom<&OutputDto> for Output {
    type Error = Error;

    fn try_from(value: &OutputDto) -> Result<Self, Self::Error> {
        match value {
            #[cfg(feature = "cpt2")]
            OutputDto::SignatureLockedSingle(o) => Ok(Output::SignatureLockedSingle(o.try_into()?)),
            #[cfg(feature = "cpt2")]
            OutputDto::SignatureLockedDustAllowance(o) => Ok(Output::SignatureLockedDustAllowance(o.try_into()?)),
            OutputDto::Treasury(o) => Ok(Output::Treasury(o.try_into()?)),
            OutputDto::Basic(o) => Ok(Output::Basic(o.try_into()?)),
            OutputDto::Alias(o) => Ok(Output::Alias(o.try_into()?)),
            OutputDto::Foundry(o) => Ok(Output::Foundry(o.try_into()?)),
            OutputDto::Nft(o) => Ok(Output::Nft(o.try_into()?)),
        }
    }
}

impl<'de> serde::Deserialize<'de> for OutputDto {
    fn deserialize<D: serde::Deserializer<'de>>(d: D) -> Result<Self, D::Error> {
        let value = Value::deserialize(d)?;
        Ok(
            match value
                .get("type")
                .and_then(Value::as_u64)
                .ok_or_else(|| serde::de::Error::custom("invalid output type"))? as u8
            {
                TreasuryOutput::KIND => OutputDto::Treasury(
                    TreasuryOutputDto::deserialize(value)
                        .map_err(|e| serde::de::Error::custom(format!("cannot deserialize treasury output: {}", e)))?,
                ),
                BasicOutput::KIND => OutputDto::Basic(
                    BasicOutputDto::deserialize(value)
                        .map_err(|e| serde::de::Error::custom(format!("cannot deserialize basic output: {}", e)))?,
                ),
                AliasOutput::KIND => OutputDto::Alias(
                    AliasOutputDto::deserialize(value)
                        .map_err(|e| serde::de::Error::custom(format!("cannot deserialize alias output: {}", e)))?,
                ),
                FoundryOutput::KIND => OutputDto::Foundry(
                    FoundryOutputDto::deserialize(value)
                        .map_err(|e| serde::de::Error::custom(format!("cannot deserialize foundry output: {}", e)))?,
                ),
                NftOutput::KIND => OutputDto::Nft(
                    NftOutputDto::deserialize(value)
                        .map_err(|e| serde::de::Error::custom(format!("cannot deserialize NFT output: {}", e)))?,
                ),
                _ => return Err(serde::de::Error::custom("invalid output type")),
            },
        )
    }
}

impl Serialize for OutputDto {
    fn serialize<S>(&self, serializer: S) -> Result<S::Ok, S::Error>
    where
        S: Serializer,
    {
        #[derive(Serialize)]
        #[serde(untagged)]
        enum OutputDto_<'a> {
<<<<<<< HEAD
            #[cfg(feature = "cpt2")]
            T1(&'a SignatureLockedSingleOutputDto),
            #[cfg(feature = "cpt2")]
            T2(&'a SignatureLockedDustAllowanceOutputDto),
            T3(&'a TreasuryOutputDto),
            T4(&'a ExtendedOutputDto),
            T5(&'a AliasOutputDto),
            T6(&'a FoundryOutputDto),
            T7(&'a NftOutputDto),
=======
            T1(&'a TreasuryOutputDto),
            T2(&'a BasicOutputDto),
            T3(&'a AliasOutputDto),
            T4(&'a FoundryOutputDto),
            T5(&'a NftOutputDto),
>>>>>>> db037643
        }
        #[derive(Serialize)]
        struct TypedOutput<'a> {
            #[serde(flatten)]
            output: OutputDto_<'a>,
        }
        let output = match self {
            #[cfg(feature = "cpt2")]
            OutputDto::SignatureLockedSingle(o) => TypedOutput {
                output: OutputDto_::T1(o),
            },
<<<<<<< HEAD
            #[cfg(feature = "cpt2")]
            OutputDto::SignatureLockedDustAllowance(o) => TypedOutput {
=======
            OutputDto::Basic(o) => TypedOutput {
>>>>>>> db037643
                output: OutputDto_::T2(o),
            },
            OutputDto::Treasury(o) => TypedOutput {
                output: OutputDto_::T3(o),
            },
            OutputDto::Extended(o) => TypedOutput {
                output: OutputDto_::T4(o),
            },
            OutputDto::Alias(o) => TypedOutput {
                output: OutputDto_::T5(o),
            },
            OutputDto::Foundry(o) => TypedOutput {
                output: OutputDto_::T6(o),
            },
            OutputDto::Nft(o) => TypedOutput {
                output: OutputDto_::T7(o),
            },
        };
        output.serialize(serializer)
    }
}

/// Describes all the different address types.
#[derive(Clone, Debug)]
pub enum AddressDto {
    /// An Ed25519 address.
    Ed25519(Ed25519AddressDto),
    /// An alias address.
    Alias(AliasAddressDto),
    /// A NFT address.
    Nft(NftAddressDto),
}

impl From<&Address> for AddressDto {
    fn from(value: &Address) -> Self {
        match value {
            Address::Ed25519(a) => AddressDto::Ed25519(a.into()),
            Address::Alias(a) => AddressDto::Alias(a.into()),
            Address::Nft(a) => AddressDto::Nft(a.into()),
        }
    }
}

impl TryFrom<&AddressDto> for Address {
    type Error = Error;

    fn try_from(value: &AddressDto) -> Result<Self, Self::Error> {
        match value {
            AddressDto::Ed25519(a) => Ok(Address::Ed25519(a.try_into()?)),
            AddressDto::Alias(a) => Ok(Address::Alias(a.try_into()?)),
            AddressDto::Nft(a) => Ok(Address::Nft(a.try_into()?)),
        }
    }
}

impl<'de> serde::Deserialize<'de> for AddressDto {
    fn deserialize<D: serde::Deserializer<'de>>(d: D) -> Result<Self, D::Error> {
        let value = Value::deserialize(d)?;
        Ok(
            match value
                .get("type")
                .and_then(Value::as_u64)
                .ok_or_else(|| serde::de::Error::custom("invalid address type"))? as u8
            {
                Ed25519Address::KIND => AddressDto::Ed25519(
                    Ed25519AddressDto::deserialize(value)
                        .map_err(|e| serde::de::Error::custom(format!("cannot deserialize ed25519 address: {}", e)))?,
                ),
                AliasAddress::KIND => AddressDto::Alias(
                    AliasAddressDto::deserialize(value)
                        .map_err(|e| serde::de::Error::custom(format!("cannot deserialize alias address: {}", e)))?,
                ),
                NftAddress::KIND => AddressDto::Nft(
                    NftAddressDto::deserialize(value)
                        .map_err(|e| serde::de::Error::custom(format!("cannot deserialize NFT address: {}", e)))?,
                ),
                _ => return Err(serde::de::Error::custom("invalid address type")),
            },
        )
    }
}

impl Serialize for AddressDto {
    fn serialize<S>(&self, serializer: S) -> Result<S::Ok, S::Error>
    where
        S: Serializer,
    {
        #[derive(Serialize)]
        #[serde(untagged)]
        enum AddressDto_<'a> {
            T1(&'a Ed25519AddressDto),
            T2(&'a AliasAddressDto),
            T3(&'a NftAddressDto),
        }
        #[derive(Serialize)]
        struct TypedAddress<'a> {
            #[serde(flatten)]
            address: AddressDto_<'a>,
        }
        let address = match self {
            AddressDto::Ed25519(o) => TypedAddress {
                address: AddressDto_::T1(o),
            },
            AddressDto::Alias(o) => TypedAddress {
                address: AddressDto_::T2(o),
            },
            AddressDto::Nft(o) => TypedAddress {
                address: AddressDto_::T3(o),
            },
        };
        address.serialize(serializer)
    }
}

/// Describes an Ed25519 address.
#[derive(Clone, Debug, Serialize, Deserialize)]
pub struct Ed25519AddressDto {
    #[serde(rename = "type")]
    pub kind: u8,
    pub address: String,
}

impl From<&Ed25519Address> for Ed25519AddressDto {
    fn from(value: &Ed25519Address) -> Self {
        Self {
            kind: Ed25519Address::KIND,
            address: value.to_string(),
        }
    }
}

impl TryFrom<&Ed25519AddressDto> for Ed25519Address {
    type Error = Error;

    fn try_from(value: &Ed25519AddressDto) -> Result<Self, Self::Error> {
        value
            .address
            .parse::<Ed25519Address>()
            .map_err(|_| Error::InvalidField("Ed25519 address"))
    }
}

/// Describes an alias address.
#[derive(Clone, Debug, Serialize, Deserialize)]
pub struct AliasAddressDto {
    #[serde(rename = "type")]
    pub kind: u8,
    pub address: String,
}

impl From<&AliasAddress> for AliasAddressDto {
    fn from(value: &AliasAddress) -> Self {
        Self {
            kind: AliasAddress::KIND,
            address: value.to_string(),
        }
    }
}

impl TryFrom<&AliasAddressDto> for AliasAddress {
    type Error = Error;

    fn try_from(value: &AliasAddressDto) -> Result<Self, Self::Error> {
        value
            .address
            .parse::<AliasAddress>()
            .map_err(|_| Error::InvalidField("alias address"))
    }
}

/// Describes an NFT address.
#[derive(Clone, Debug, Serialize, Deserialize)]
pub struct NftAddressDto {
    #[serde(rename = "type")]
    pub kind: u8,
    pub address: String,
}

impl From<&NftAddress> for NftAddressDto {
    fn from(value: &NftAddress) -> Self {
        Self {
            kind: NftAddress::KIND,
            address: value.to_string(),
        }
    }
}

impl TryFrom<&NftAddressDto> for NftAddress {
    type Error = Error;

    fn try_from(value: &NftAddressDto) -> Result<Self, Self::Error> {
        value
            .address
            .parse::<NftAddress>()
            .map_err(|_| Error::InvalidField("NFT address"))
    }
}

/// Describes a treasury output.
#[derive(Clone, Debug, Serialize, Deserialize)]
pub struct TreasuryOutputDto {
    #[serde(rename = "type")]
    pub kind: u8,
    pub amount: u64,
}

impl From<&TreasuryOutput> for TreasuryOutputDto {
    fn from(value: &TreasuryOutput) -> Self {
        Self {
            kind: TreasuryOutput::KIND,
            amount: value.amount(),
        }
    }
}

impl TryFrom<&TreasuryOutputDto> for TreasuryOutput {
    type Error = Error;

    fn try_from(value: &TreasuryOutputDto) -> Result<Self, Self::Error> {
        Ok(Self::new(value.amount)?)
    }
}

/// Describes all the different unlock types.
#[derive(Clone, Debug)]
pub enum UnlockBlockDto {
    Signature(SignatureUnlockBlockDto),
    Reference(ReferenceUnlockBlockDto),
    Alias(AliasUnlockBlockDto),
    Nft(NftUnlockBlockDto),
}

impl From<&UnlockBlock> for UnlockBlockDto {
    fn from(value: &UnlockBlock) -> Self {
        match value {
            UnlockBlock::Signature(signature) => match signature.signature() {
                Signature::Ed25519(ed) => UnlockBlockDto::Signature(SignatureUnlockBlockDto {
                    kind: SignatureUnlockBlock::KIND,
                    signature: SignatureDto::Ed25519(Ed25519SignatureDto {
                        kind: Ed25519Signature::KIND,
                        public_key: hex::encode(ed.public_key()),
                        signature: hex::encode(ed.signature()),
                    }),
                }),
            },
            UnlockBlock::Reference(r) => UnlockBlockDto::Reference(ReferenceUnlockBlockDto {
                kind: ReferenceUnlockBlock::KIND,
                index: r.index(),
            }),
            UnlockBlock::Alias(a) => UnlockBlockDto::Alias(AliasUnlockBlockDto {
                kind: AliasUnlockBlock::KIND,
                index: a.index(),
            }),
            UnlockBlock::Nft(n) => UnlockBlockDto::Nft(NftUnlockBlockDto {
                kind: NftUnlockBlock::KIND,
                index: n.index(),
            }),
        }
    }
}

impl TryFrom<&UnlockBlockDto> for UnlockBlock {
    type Error = Error;

    fn try_from(value: &UnlockBlockDto) -> Result<Self, Self::Error> {
        match value {
            UnlockBlockDto::Signature(s) => match &s.signature {
                SignatureDto::Ed25519(ed) => {
                    let mut public_key = [0u8; Ed25519Address::LENGTH];
                    hex::decode_to_slice(&ed.public_key, &mut public_key)
                        .map_err(|_| Error::InvalidField("publicKey"))?;
                    // TODO const
                    let mut signature = [0u8; 64];
                    hex::decode_to_slice(&ed.signature, &mut signature)
                        .map_err(|_| Error::InvalidField("signature"))?;
                    Ok(UnlockBlock::Signature(SignatureUnlockBlock::from(Signature::Ed25519(
                        Ed25519Signature::new(public_key, signature),
                    ))))
                }
            },
            UnlockBlockDto::Reference(r) => Ok(UnlockBlock::Reference(ReferenceUnlockBlock::new(r.index)?)),
            UnlockBlockDto::Alias(a) => Ok(UnlockBlock::Alias(AliasUnlockBlock::new(a.index)?)),
            UnlockBlockDto::Nft(n) => Ok(UnlockBlock::Nft(NftUnlockBlock::new(n.index)?)),
        }
    }
}

impl<'de> serde::Deserialize<'de> for UnlockBlockDto {
    fn deserialize<D: serde::Deserializer<'de>>(d: D) -> Result<Self, D::Error> {
        let value = Value::deserialize(d)?;
        Ok(
            match value
                .get("type")
                .and_then(Value::as_u64)
                .ok_or_else(|| serde::de::Error::custom("invalid unlock block type"))? as u8
            {
                SignatureUnlockBlock::KIND => {
                    UnlockBlockDto::Signature(SignatureUnlockBlockDto::deserialize(value).map_err(|e| {
                        serde::de::Error::custom(format!("cannot deserialize signature unlock block: {}", e))
                    })?)
                }
                ReferenceUnlockBlock::KIND => {
                    UnlockBlockDto::Reference(ReferenceUnlockBlockDto::deserialize(value).map_err(|e| {
                        serde::de::Error::custom(format!("cannot deserialize reference unlock block: {}", e))
                    })?)
                }
                AliasUnlockBlock::KIND => {
                    UnlockBlockDto::Alias(AliasUnlockBlockDto::deserialize(value).map_err(|e| {
                        serde::de::Error::custom(format!("cannot deserialize alias unlock block: {}", e))
                    })?)
                }
                NftUnlockBlock::KIND => UnlockBlockDto::Nft(
                    NftUnlockBlockDto::deserialize(value)
                        .map_err(|e| serde::de::Error::custom(format!("cannot deserialize NFT unlock block: {}", e)))?,
                ),
                _ => return Err(serde::de::Error::custom("invalid unlock block type")),
            },
        )
    }
}

impl Serialize for UnlockBlockDto {
    fn serialize<S>(&self, serializer: S) -> Result<S::Ok, S::Error>
    where
        S: Serializer,
    {
        #[derive(Serialize)]
        #[serde(untagged)]
        enum UnlockBlockDto_<'a> {
            T1(&'a SignatureUnlockBlockDto),
            T2(&'a ReferenceUnlockBlockDto),
            T3(&'a AliasUnlockBlockDto),
            T4(&'a NftUnlockBlockDto),
        }
        #[derive(Serialize)]
        struct TypedUnlockBlock<'a> {
            #[serde(flatten)]
            unlock_block: UnlockBlockDto_<'a>,
        }
        let unlock_block = match self {
            UnlockBlockDto::Signature(o) => TypedUnlockBlock {
                unlock_block: UnlockBlockDto_::T1(o),
            },
            UnlockBlockDto::Reference(o) => TypedUnlockBlock {
                unlock_block: UnlockBlockDto_::T2(o),
            },
            UnlockBlockDto::Alias(o) => TypedUnlockBlock {
                unlock_block: UnlockBlockDto_::T3(o),
            },
            UnlockBlockDto::Nft(o) => TypedUnlockBlock {
                unlock_block: UnlockBlockDto_::T4(o),
            },
        };
        unlock_block.serialize(serializer)
    }
}

/// Defines an unlock block containing signature(s) unlocking input(s).
#[derive(Clone, Debug, Serialize, Deserialize)]
pub struct SignatureUnlockBlockDto {
    #[serde(rename = "type")]
    pub kind: u8,
    pub signature: SignatureDto,
}

/// Describes all the different signature types.
#[derive(Clone, Debug, Serialize, Deserialize)]
#[serde(untagged)]
pub enum SignatureDto {
    Ed25519(Ed25519SignatureDto),
}

/// Defines an Ed25519 signature.
#[derive(Clone, Debug, Serialize, Deserialize)]
pub struct Ed25519SignatureDto {
    #[serde(rename = "type")]
    pub kind: u8,
    #[serde(rename = "publicKey")]
    pub public_key: String,
    pub signature: String,
}

/// References a previous unlock block in order to substitute the duplication of the same unlock block data for inputs
/// which unlock through the same data.
#[derive(Clone, Debug, Serialize, Deserialize)]
pub struct ReferenceUnlockBlockDto {
    #[serde(rename = "type")]
    pub kind: u8,
    #[serde(rename = "reference")]
    pub index: u16,
}

/// Points to the unlock block of a consumed alias output.
#[derive(Clone, Debug, Serialize, Deserialize)]
pub struct AliasUnlockBlockDto {
    #[serde(rename = "type")]
    pub kind: u8,
    #[serde(rename = "reference")]
    pub index: u16,
}

/// Points to the unlock block of a consumed NFT output.
#[derive(Clone, Debug, Serialize, Deserialize)]
pub struct NftUnlockBlockDto {
    #[serde(rename = "type")]
    pub kind: u8,
    #[serde(rename = "reference")]
    pub index: u16,
}

/// Describes a basic output.
#[derive(Clone, Debug, Serialize, Deserialize)]
pub struct BasicOutputDto {
    #[serde(rename = "type")]
    pub kind: u8,
    // Amount of IOTA tokens held by the output.
    pub amount: u64,
    // Native tokens held by the output.
    #[serde(rename = "nativeTokens")]
    pub native_tokens: Vec<NativeTokenDto>,
    #[serde(rename = "unlockConditions")]
    pub unlock_conditions: Vec<UnlockConditionDto>,
    #[serde(rename = "featureBlocks")]
    pub feature_blocks: Vec<FeatureBlockDto>,
}

impl From<&BasicOutput> for BasicOutputDto {
    fn from(value: &BasicOutput) -> Self {
        Self {
            kind: BasicOutput::KIND,
            amount: value.amount(),
            native_tokens: value.native_tokens().iter().map(Into::into).collect::<_>(),
            unlock_conditions: value.unlock_conditions().iter().map(Into::into).collect::<_>(),
            feature_blocks: value.feature_blocks().iter().map(Into::into).collect::<_>(),
        }
    }
}

impl TryFrom<&BasicOutputDto> for BasicOutput {
    type Error = Error;

    fn try_from(value: &BasicOutputDto) -> Result<Self, Self::Error> {
        let mut builder = BasicOutputBuilder::new(value.amount)?;
        for t in &value.native_tokens {
            builder = builder.add_native_token(t.try_into()?);
        }
        for b in &value.unlock_conditions {
            builder = builder.add_unlock_condition(b.try_into()?);
        }
        for b in &value.feature_blocks {
            builder = builder.add_feature_block(b.try_into()?);
        }
        Ok(builder.finish()?)
    }
}

/// Describes a native token.
#[derive(Clone, Debug, Serialize, Deserialize)]
pub struct NativeTokenDto {
    // Identifier of the native token.
    #[serde(rename = "id")]
    pub token_id: TokenIdDto,
    // Amount of native tokens.
    pub amount: U256Dto,
}

impl From<&NativeToken> for NativeTokenDto {
    fn from(value: &NativeToken) -> Self {
        Self {
            token_id: TokenIdDto(value.token_id().to_string()),
            amount: U256Dto(value.amount().to_string()),
        }
    }
}

impl TryFrom<&NativeTokenDto> for NativeToken {
    type Error = Error;

    fn try_from(value: &NativeTokenDto) -> Result<Self, Self::Error> {
        Self::new(
            (&value.token_id).try_into()?,
            value
                .amount
                .0
                .parse::<U256>()
                .map_err(|_| Error::InvalidField("amount"))?,
        )
        .map_err(|_| Error::InvalidField("nativeTokens"))
    }
}

/// Describes a token id.
#[derive(Clone, Debug, Serialize, Deserialize)]
pub struct TokenIdDto(pub String);

impl From<&TokenId> for TokenIdDto {
    fn from(value: &TokenId) -> Self {
        Self(value.to_string())
    }
}

impl TryFrom<&TokenIdDto> for TokenId {
    type Error = Error;

    fn try_from(value: &TokenIdDto) -> Result<Self, Self::Error> {
        value.0.parse::<TokenId>().map_err(|_| Error::InvalidField("token id"))
    }
}

/// Describes an U256.
#[derive(Clone, Debug, Eq, PartialEq, Ord, PartialOrd, Serialize, Deserialize)]
pub struct U256Dto(pub String);

#[derive(Clone, Debug)]
pub enum UnlockConditionDto {
    /// An address unlock condition.
    Address(AddressUnlockConditionDto),
    /// A dust deposit return unlock condition.
    DustDepositReturn(DustDepositReturnUnlockConditionDto),
    /// A timelock unlock condition.
    Timelock(TimelockUnlockConditionDto),
    /// An expiration unlock condition.
    Expiration(ExpirationUnlockConditionDto),
    /// A state controller address unlock condition.
    StateControllerAddress(StateControllerAddressUnlockConditionDto),
    /// A governor address unlock condition.
    GovernorAddress(GovernorAddressUnlockConditionDto),
}

impl<'de> serde::Deserialize<'de> for UnlockConditionDto {
    fn deserialize<D: serde::Deserializer<'de>>(d: D) -> Result<Self, D::Error> {
        let value = Value::deserialize(d)?;
        Ok(
            match value
                .get("type")
                .and_then(Value::as_u64)
                .ok_or_else(|| serde::de::Error::custom("invalid unlock condition type"))? as u8
            {
                AddressUnlockCondition::KIND => {
                    UnlockConditionDto::Address(AddressUnlockConditionDto::deserialize(value).map_err(|e| {
                        serde::de::Error::custom(format!("cannot deserialize address unlock condition: {}", e))
                    })?)
                }
                DustDepositReturnUnlockCondition::KIND => UnlockConditionDto::DustDepositReturn(
                    DustDepositReturnUnlockConditionDto::deserialize(value).map_err(|e| {
                        serde::de::Error::custom(format!("cannot deserialize dust deposit unlock condition: {}", e))
                    })?,
                ),
                TimelockUnlockCondition::KIND => {
                    UnlockConditionDto::Timelock(TimelockUnlockConditionDto::deserialize(value).map_err(|e| {
                        serde::de::Error::custom(format!("cannot deserialize timelock unlock condition: {}", e))
                    })?)
                }
                ExpirationUnlockCondition::KIND => {
                    UnlockConditionDto::Expiration(ExpirationUnlockConditionDto::deserialize(value).map_err(|e| {
                        serde::de::Error::custom(format!("cannot deserialize expiration unlock condition: {}", e))
                    })?)
                }
                StateControllerAddressUnlockCondition::KIND => UnlockConditionDto::StateControllerAddress(
                    StateControllerAddressUnlockConditionDto::deserialize(value).map_err(|e| {
                        serde::de::Error::custom(format!("cannot deserialize state controller unlock condition: {}", e))
                    })?,
                ),
                GovernorAddressUnlockCondition::KIND => {
                    UnlockConditionDto::GovernorAddress(GovernorAddressUnlockConditionDto::deserialize(value).map_err(
                        |e| serde::de::Error::custom(format!("cannot deserialize governor unlock condition: {}", e)),
                    )?)
                }
                _ => return Err(serde::de::Error::custom("invalid unlock condition type")),
            },
        )
    }
}

impl Serialize for UnlockConditionDto {
    fn serialize<S>(&self, serializer: S) -> Result<S::Ok, S::Error>
    where
        S: Serializer,
    {
        #[derive(Serialize)]
        #[serde(untagged)]
        enum UnlockConditionDto_<'a> {
            T1(&'a AddressUnlockConditionDto),
            T2(&'a DustDepositReturnUnlockConditionDto),
            T3(&'a TimelockUnlockConditionDto),
            T4(&'a ExpirationUnlockConditionDto),
            T5(&'a StateControllerAddressUnlockConditionDto),
            T6(&'a GovernorAddressUnlockConditionDto),
        }
        #[derive(Serialize)]
        struct TypedUnlockCondition<'a> {
            #[serde(flatten)]
            unlock_condition: UnlockConditionDto_<'a>,
        }
        let unlock_condition = match self {
            UnlockConditionDto::Address(o) => TypedUnlockCondition {
                unlock_condition: UnlockConditionDto_::T1(o),
            },
            UnlockConditionDto::DustDepositReturn(o) => TypedUnlockCondition {
                unlock_condition: UnlockConditionDto_::T2(o),
            },
            UnlockConditionDto::Timelock(o) => TypedUnlockCondition {
                unlock_condition: UnlockConditionDto_::T3(o),
            },
            UnlockConditionDto::Expiration(o) => TypedUnlockCondition {
                unlock_condition: UnlockConditionDto_::T4(o),
            },
            UnlockConditionDto::StateControllerAddress(o) => TypedUnlockCondition {
                unlock_condition: UnlockConditionDto_::T5(o),
            },
            UnlockConditionDto::GovernorAddress(o) => TypedUnlockCondition {
                unlock_condition: UnlockConditionDto_::T6(o),
            },
        };
        unlock_condition.serialize(serializer)
    }
}

#[derive(Clone, Debug)]
pub enum FeatureBlockDto {
    /// A sender feature block.
    Sender(SenderFeatureBlockDto),
    /// An issuer feature block.
    Issuer(IssuerFeatureBlockDto),
    /// A metadata feature block.
    Metadata(MetadataFeatureBlockDto),
    /// A tag feature block.
    Tag(TagFeatureBlockDto),
}

impl<'de> serde::Deserialize<'de> for FeatureBlockDto {
    fn deserialize<D: serde::Deserializer<'de>>(d: D) -> Result<Self, D::Error> {
        let value = Value::deserialize(d)?;
        Ok(
            match value
                .get("type")
                .and_then(Value::as_u64)
                .ok_or_else(|| serde::de::Error::custom("invalid feature block type"))? as u8
            {
                SenderFeatureBlock::KIND => {
                    FeatureBlockDto::Sender(SenderFeatureBlockDto::deserialize(value).map_err(|e| {
                        serde::de::Error::custom(format!("cannot deserialize sender feature block: {}", e))
                    })?)
                }
                IssuerFeatureBlock::KIND => {
                    FeatureBlockDto::Issuer(IssuerFeatureBlockDto::deserialize(value).map_err(|e| {
                        serde::de::Error::custom(format!("cannot deserialize issuer feature block: {}", e))
                    })?)
                }
                MetadataFeatureBlock::KIND => {
                    FeatureBlockDto::Metadata(MetadataFeatureBlockDto::deserialize(value).map_err(|e| {
                        serde::de::Error::custom(format!("cannot deserialize metadata feature block: {}", e))
                    })?)
                }
                TagFeatureBlock::KIND => {
                    FeatureBlockDto::Tag(TagFeatureBlockDto::deserialize(value).map_err(|e| {
                        serde::de::Error::custom(format!("cannot deserialize tag feature block: {}", e))
                    })?)
                }
                _ => return Err(serde::de::Error::custom("invalid feature block type")),
            },
        )
    }
}

impl Serialize for FeatureBlockDto {
    fn serialize<S>(&self, serializer: S) -> Result<S::Ok, S::Error>
    where
        S: Serializer,
    {
        #[derive(Serialize)]
        #[serde(untagged)]
        enum FeatureBlockDto_<'a> {
            T1(&'a SenderFeatureBlockDto),
            T2(&'a IssuerFeatureBlockDto),
            T3(&'a MetadataFeatureBlockDto),
            T4(&'a TagFeatureBlockDto),
        }
        #[derive(Serialize)]
        struct TypedFeatureBlock<'a> {
            #[serde(flatten)]
            feature_block: FeatureBlockDto_<'a>,
        }
        let feature_block = match self {
            FeatureBlockDto::Sender(o) => TypedFeatureBlock {
                feature_block: FeatureBlockDto_::T1(o),
            },
            FeatureBlockDto::Issuer(o) => TypedFeatureBlock {
                feature_block: FeatureBlockDto_::T2(o),
            },
            FeatureBlockDto::Metadata(o) => TypedFeatureBlock {
                feature_block: FeatureBlockDto_::T3(o),
            },
            FeatureBlockDto::Tag(o) => TypedFeatureBlock {
                feature_block: FeatureBlockDto_::T4(o),
            },
        };
        feature_block.serialize(serializer)
    }
}

#[derive(Clone, Debug, Serialize, Deserialize)]
pub struct AddressUnlockConditionDto {
    #[serde(rename = "type")]
    pub kind: u8,
    pub address: AddressDto,
}
#[derive(Clone, Debug, Serialize, Deserialize)]
pub struct DustDepositReturnUnlockConditionDto {
    #[serde(rename = "type")]
    pub kind: u8,
    #[serde(rename = "returnAddress")]
    pub return_address: AddressDto,
    pub amount: u64,
}
#[derive(Clone, Debug, Serialize, Deserialize)]
pub struct TimelockUnlockConditionDto {
    #[serde(rename = "type")]
    pub kind: u8,
    #[serde(rename = "milestoneIndex")]
    pub milestone_index: MilestoneIndex,
    #[serde(rename = "unixTime")]
    pub timestamp: u32,
}
#[derive(Clone, Debug, Serialize, Deserialize)]
pub struct ExpirationUnlockConditionDto {
    #[serde(rename = "type")]
    pub kind: u8,
    #[serde(rename = "returnAddress")]
    pub return_address: AddressDto,
    #[serde(rename = "milestoneIndex")]
    pub milestone_index: MilestoneIndex,
    #[serde(rename = "unixTime")]
    pub timestamp: u32,
}
#[derive(Clone, Debug, Serialize, Deserialize)]
pub struct StateControllerAddressUnlockConditionDto {
    #[serde(rename = "type")]
    pub kind: u8,
    pub address: AddressDto,
}
#[derive(Clone, Debug, Serialize, Deserialize)]
pub struct GovernorAddressUnlockConditionDto {
    #[serde(rename = "type")]
    pub kind: u8,
    pub address: AddressDto,
}

#[derive(Clone, Debug, Serialize, Deserialize)]
pub struct SenderFeatureBlockDto {
    #[serde(rename = "type")]
    pub kind: u8,
    pub address: AddressDto,
}
#[derive(Clone, Debug, Serialize, Deserialize)]
pub struct IssuerFeatureBlockDto {
    #[serde(rename = "type")]
    pub kind: u8,
    pub address: AddressDto,
}
#[derive(Clone, Debug, Serialize, Deserialize)]
pub struct MetadataFeatureBlockDto {
    #[serde(rename = "type")]
    pub kind: u8,
    pub data: String,
}
#[derive(Clone, Debug, Serialize, Deserialize)]
pub struct TagFeatureBlockDto {
    #[serde(rename = "type")]
    pub kind: u8,
    pub tag: String,
}

impl UnlockConditionDto {
    /// Return the unlock condition kind of a `UnlockConditionDto`.
    pub fn kind(&self) -> u8 {
        match self {
            Self::Address(_) => AddressUnlockCondition::KIND,
            Self::DustDepositReturn(_) => DustDepositReturnUnlockCondition::KIND,
            Self::Timelock(_) => TimelockUnlockCondition::KIND,
            Self::Expiration(_) => ExpirationUnlockCondition::KIND,
            Self::StateControllerAddress(_) => StateControllerAddressUnlockCondition::KIND,
            Self::GovernorAddress(_) => GovernorAddressUnlockCondition::KIND,
        }
    }
}

impl FeatureBlockDto {
    /// Return the feature block kind of a `FeatureBlockDto`.
    pub fn kind(&self) -> u8 {
        match self {
            Self::Sender(_) => SenderFeatureBlock::KIND,
            Self::Issuer(_) => IssuerFeatureBlock::KIND,
            Self::Metadata(_) => MetadataFeatureBlock::KIND,
            Self::Tag(_) => TagFeatureBlock::KIND,
        }
    }
}

impl From<&UnlockCondition> for UnlockConditionDto {
    fn from(value: &UnlockCondition) -> Self {
        match value {
            UnlockCondition::Address(v) => Self::Address(AddressUnlockConditionDto {
                kind: AddressUnlockCondition::KIND,
                address: v.address().into(),
            }),
            UnlockCondition::DustDepositReturn(v) => Self::DustDepositReturn(DustDepositReturnUnlockConditionDto {
                kind: DustDepositReturnUnlockCondition::KIND,
                return_address: AddressDto::from(v.return_address()),
                amount: v.amount(),
            }),
            UnlockCondition::Timelock(v) => Self::Timelock(TimelockUnlockConditionDto {
                kind: TimelockUnlockCondition::KIND,
                milestone_index: v.milestone_index(),
                timestamp: v.timestamp(),
            }),
            UnlockCondition::Expiration(v) => Self::Expiration(ExpirationUnlockConditionDto {
                kind: ExpirationUnlockCondition::KIND,
                return_address: v.return_address().into(),
                milestone_index: v.milestone_index(),
                timestamp: v.timestamp(),
            }),
            UnlockCondition::StateControllerAddress(v) => {
                Self::StateControllerAddress(StateControllerAddressUnlockConditionDto {
                    kind: StateControllerAddressUnlockCondition::KIND,
                    address: v.address().into(),
                })
            }
            UnlockCondition::GovernorAddress(v) => Self::GovernorAddress(GovernorAddressUnlockConditionDto {
                kind: GovernorAddressUnlockCondition::KIND,
                address: v.address().into(),
            }),
        }
    }
}

impl From<&FeatureBlock> for FeatureBlockDto {
    fn from(value: &FeatureBlock) -> Self {
        match value {
            FeatureBlock::Sender(v) => Self::Sender(SenderFeatureBlockDto {
                kind: SenderFeatureBlock::KIND,
                address: v.address().into(),
            }),
            FeatureBlock::Issuer(v) => Self::Issuer(IssuerFeatureBlockDto {
                kind: IssuerFeatureBlock::KIND,
                address: v.address().into(),
            }),
            FeatureBlock::Metadata(v) => Self::Metadata(MetadataFeatureBlockDto {
                kind: MetadataFeatureBlock::KIND,
                data: v.to_string(),
            }),
            FeatureBlock::Tag(v) => Self::Tag(TagFeatureBlockDto {
                kind: TagFeatureBlock::KIND,
                tag: v.to_string(),
            }),
        }
    }
}

impl TryFrom<&UnlockConditionDto> for UnlockCondition {
    type Error = Error;

    fn try_from(value: &UnlockConditionDto) -> Result<Self, Self::Error> {
        Ok(match value {
            UnlockConditionDto::Address(v) => Self::Address(AddressUnlockCondition::new(
                (&v.address)
                    .try_into()
                    .map_err(|_e| Error::InvalidField("AddressUnlockCondition"))?,
            )),
            UnlockConditionDto::DustDepositReturn(v) => Self::DustDepositReturn(DustDepositReturnUnlockCondition::new(
                Address::try_from(&v.return_address)?,
                v.amount,
            )?),
            UnlockConditionDto::Timelock(v) => Self::Timelock(
                TimelockUnlockCondition::new(v.milestone_index, v.timestamp)
                    .map_err(|_| Error::InvalidField("TimelockUnlockCondition"))?,
            ),
            UnlockConditionDto::Expiration(v) => Self::Expiration(
                ExpirationUnlockCondition::new(
                    (&v.return_address)
                        .try_into()
                        .map_err(|_e| Error::InvalidField("ExpirationUnlockCondition"))?,
                    v.milestone_index,
                    v.timestamp,
                )
                .map_err(|_| Error::InvalidField("ExpirationUnlockCondition"))?,
            ),
            UnlockConditionDto::StateControllerAddress(v) => {
                Self::StateControllerAddress(StateControllerAddressUnlockCondition::new(
                    (&v.address)
                        .try_into()
                        .map_err(|_e| Error::InvalidField("StateControllerAddressUnlockCondition"))?,
                ))
            }
            UnlockConditionDto::GovernorAddress(v) => Self::GovernorAddress(GovernorAddressUnlockCondition::new(
                (&v.address)
                    .try_into()
                    .map_err(|_e| Error::InvalidField("GovernorAddressUnlockCondition"))?,
            )),
        })
    }
}

impl TryFrom<&FeatureBlockDto> for FeatureBlock {
    type Error = Error;

    fn try_from(value: &FeatureBlockDto) -> Result<Self, Self::Error> {
        Ok(match value {
            FeatureBlockDto::Sender(v) => Self::Sender(SenderFeatureBlock::new((&v.address).try_into()?)),
            FeatureBlockDto::Issuer(v) => Self::Issuer(IssuerFeatureBlock::new((&v.address).try_into()?)),
            FeatureBlockDto::Metadata(v) => Self::Metadata(MetadataFeatureBlock::new(
                hex::decode(&v.data).map_err(|_e| Error::InvalidField("MetadataFeatureBlock"))?,
            )?),
            FeatureBlockDto::Tag(v) => Self::Tag(TagFeatureBlock::new(
                hex::decode(&v.tag).map_err(|_e| Error::InvalidField("TagFeatureBlock"))?,
            )?),
        })
    }
}

/// Describes an alias account in the ledger that can be controlled by the state and governance controllers.
#[derive(Clone, Debug, Serialize, Deserialize)]
pub struct AliasOutputDto {
    #[serde(rename = "type")]
    pub kind: u8,
    // Amount of IOTA tokens held by the output.
    pub amount: u64,
    // Native tokens held by the output.
    #[serde(rename = "nativeTokens")]
    pub native_tokens: Vec<NativeTokenDto>,
    // Unique identifier of the alias.
    #[serde(rename = "aliasId")]
    pub alias_id: AliasIdDto,
    // A counter that must increase by 1 every time the alias is state transitioned.
    #[serde(rename = "stateIndex")]
    pub state_index: u32,
    // Metadata that can only be changed by the state controller.
    #[serde(rename = "stateMetadata")]
    pub state_metadata: String,
    // A counter that denotes the number of foundries created by this alias account.
    #[serde(rename = "foundryCounter")]
    pub foundry_counter: u32,
    //
    #[serde(rename = "unlockConditions")]
    pub unlock_conditions: Vec<UnlockConditionDto>,
    //
    #[serde(rename = "featureBlocks")]
    pub feature_blocks: Vec<FeatureBlockDto>,
}

impl From<&AliasOutput> for AliasOutputDto {
    fn from(value: &AliasOutput) -> Self {
        Self {
            kind: AliasOutput::KIND,
            amount: value.amount(),
            native_tokens: value.native_tokens().iter().map(Into::into).collect::<_>(),
            alias_id: AliasIdDto(value.alias_id().to_string()),
            state_index: value.state_index(),
            state_metadata: hex::encode(value.state_metadata()),
            foundry_counter: value.foundry_counter(),
            unlock_conditions: value.unlock_conditions().iter().map(Into::into).collect::<_>(),
            feature_blocks: value.feature_blocks().iter().map(Into::into).collect::<_>(),
        }
    }
}

impl TryFrom<&AliasOutputDto> for AliasOutput {
    type Error = Error;

    fn try_from(value: &AliasOutputDto) -> Result<Self, Self::Error> {
        let mut builder = AliasOutputBuilder::new(value.amount, (&value.alias_id).try_into()?)?;
        builder = builder.with_state_index(value.state_index);
        builder = builder.with_state_metadata(
            hex::decode(&value.state_metadata).map_err(|_| Error::InvalidField("state_metadata"))?,
        );
        builder = builder.with_foundry_counter(value.foundry_counter);

        for t in &value.native_tokens {
            builder = builder.add_native_token(t.try_into()?);
        }
        for b in &value.unlock_conditions {
            builder = builder.add_unlock_condition(b.try_into()?);
        }
        for b in &value.feature_blocks {
            builder = builder.add_feature_block(b.try_into()?);
        }
        Ok(builder.finish()?)
    }
}

#[derive(Clone, Debug, Serialize, Deserialize)]
pub struct AliasIdDto(pub String);

impl From<&AliasId> for AliasIdDto {
    fn from(value: &AliasId) -> Self {
        Self(value.to_string())
    }
}

impl TryFrom<&AliasIdDto> for AliasId {
    type Error = Error;

    fn try_from(value: &AliasIdDto) -> Result<Self, Self::Error> {
        value.0.parse::<AliasId>().map_err(|_| Error::InvalidField("alias id"))
    }
}

/// Describes a foundry output that is controlled by an alias.
#[derive(Clone, Debug, Serialize, Deserialize)]
pub struct FoundryOutputDto {
    #[serde(rename = "type")]
    pub kind: u8,
    // Amount of IOTA tokens held by the output.
    pub amount: u64,
    // Native tokens held by the output.
    #[serde(rename = "nativeTokens")]
    pub native_tokens: Vec<NativeTokenDto>,
    // The serial number of the foundry with respect to the controlling alias.
    #[serde(rename = "serialNumber")]
    pub serial_number: u32,
    // Data that is always the last 12 bytes of ID of the tokens produced by this foundry.
    #[serde(rename = "tokenTag")]
    pub token_tag: String,
    // Circulating supply of tokens controlled by this foundry.
    #[serde(rename = "circulatingSupply")]
    pub circulating_supply: U256Dto,
    // Maximum supply of tokens controlled by this foundry.
    #[serde(rename = "maximumSupply")]
    pub maximum_supply: U256Dto,
    #[serde(rename = "tokenScheme")]
    pub token_scheme: TokenSchemeDto,
    #[serde(rename = "unlockConditions")]
    pub unlock_conditions: Vec<UnlockConditionDto>,
    #[serde(rename = "featureBlocks")]
    pub feature_blocks: Vec<FeatureBlockDto>,
}

#[derive(Clone, Debug, Serialize, Deserialize)]
pub struct TokenSchemeDto {
    #[serde(rename = "type")]
    pub kind: u8,
}

impl From<&FoundryOutput> for FoundryOutputDto {
    fn from(value: &FoundryOutput) -> Self {
        Self {
            kind: FoundryOutput::KIND,
            amount: value.amount(),
            native_tokens: value.native_tokens().iter().map(Into::into).collect::<_>(),
            serial_number: value.serial_number(),
            token_tag: hex::encode(value.token_tag()),
            circulating_supply: U256Dto(value.circulating_supply().to_string()),
            maximum_supply: U256Dto(value.maximum_supply().to_string()),
            token_scheme: match value.token_scheme() {
                TokenScheme::Simple => TokenSchemeDto {
                    kind: TokenScheme::Simple as u8,
                },
            },
            unlock_conditions: value.unlock_conditions().iter().map(Into::into).collect::<_>(),
            feature_blocks: value.feature_blocks().iter().map(Into::into).collect::<_>(),
        }
    }
}

impl TryFrom<&FoundryOutputDto> for FoundryOutput {
    type Error = Error;

    fn try_from(value: &FoundryOutputDto) -> Result<Self, Self::Error> {
        let mut builder = FoundryOutputBuilder::new(
            value.amount,
            value.serial_number,
            {
                let mut decoded_token_tag = [0u8; 12];
                hex::decode_to_slice(&value.token_tag, &mut decoded_token_tag as &mut [u8])
                    .map_err(|_| Error::InvalidField("token_tag"))?;
                decoded_token_tag
            },
            value
                .circulating_supply
                .0
                .parse::<U256>()
                .map_err(|_| Error::InvalidField("circulating_supply"))?,
            value
                .maximum_supply
                .0
                .parse::<U256>()
                .map_err(|_| Error::InvalidField("maximum_supply"))?,
            match value.token_scheme.kind {
                0 => TokenScheme::Simple,
                _ => return Err(Error::InvalidField("token_scheme")),
            },
        )?;

        for t in &value.native_tokens {
            builder = builder.add_native_token(t.try_into()?);
        }
        for b in &value.unlock_conditions {
            builder = builder.add_unlock_condition(b.try_into()?);
        }
        for b in &value.feature_blocks {
            builder = builder.add_feature_block(b.try_into()?);
        }

        Ok(builder.finish()?)
    }
}

/// Describes an NFT output, a globally unique token with metadata attached.
#[derive(Clone, Debug, Serialize, Deserialize)]
pub struct NftOutputDto {
    #[serde(rename = "type")]
    pub kind: u8,
    // Amount of IOTA tokens held by the output.
    pub amount: u64,
    // Native tokens held by the output.
    #[serde(rename = "nativeTokens")]
    pub native_tokens: Vec<NativeTokenDto>,
    // Unique identifier of the NFT.
    #[serde(rename = "nftId")]
    pub nft_id: NftIdDto,
    // Binary metadata attached immutably to the NFT.
    #[serde(rename = "immutableData")]
    pub immutable_data: String,
    #[serde(rename = "unlockConditions")]
    pub unlock_conditions: Vec<UnlockConditionDto>,
    #[serde(rename = "featureBlocks")]
    pub feature_blocks: Vec<FeatureBlockDto>,
}

#[derive(Clone, Debug, Serialize, Deserialize)]
pub struct NftIdDto(pub String);

impl From<&NftId> for NftIdDto {
    fn from(value: &NftId) -> Self {
        Self(value.to_string())
    }
}

impl TryFrom<&NftIdDto> for NftId {
    type Error = Error;

    fn try_from(value: &NftIdDto) -> Result<Self, Self::Error> {
        value.0.parse::<NftId>().map_err(|_| Error::InvalidField("NFT id"))
    }
}

impl From<&NftOutput> for NftOutputDto {
    fn from(value: &NftOutput) -> Self {
        Self {
            kind: NftOutput::KIND,
            amount: value.amount(),
            native_tokens: value.native_tokens().iter().map(Into::into).collect::<_>(),
            nft_id: NftIdDto(value.nft_id().to_string()),
            immutable_data: hex::encode(&value.immutable_metadata()),
            unlock_conditions: value.unlock_conditions().iter().map(Into::into).collect::<_>(),
            feature_blocks: value.feature_blocks().iter().map(Into::into).collect::<_>(),
        }
    }
}

impl TryFrom<&NftOutputDto> for NftOutput {
    type Error = Error;

    fn try_from(value: &NftOutputDto) -> Result<Self, Self::Error> {
        let mut builder = NftOutputBuilder::new(
            value.amount,
            (&value.nft_id).try_into()?,
            hex::decode(&value.immutable_data).map_err(|_| Error::InvalidField("immutableData"))?,
        )?;

        for t in &value.native_tokens {
            builder = builder.add_native_token(t.try_into()?);
        }
        for b in &value.unlock_conditions {
            builder = builder.add_unlock_condition(b.try_into()?);
        }
        for b in &value.feature_blocks {
            builder = builder.add_feature_block(b.try_into()?);
        }

        Ok(builder.finish()?)
    }
}

/// Describes a deposit to a single address which is unlocked via a signature.
#[cfg(feature = "cpt2")]
#[derive(Clone, Debug, Serialize, Deserialize)]
pub struct SignatureLockedSingleOutputDto {
    #[serde(rename = "type")]
    pub kind: u8,
    pub address: AddressDto,
    pub amount: u64,
}

#[cfg(feature = "cpt2")]
impl From<&SignatureLockedSingleOutput> for SignatureLockedSingleOutputDto {
    fn from(value: &SignatureLockedSingleOutput) -> Self {
        Self {
            kind: SignatureLockedSingleOutput::KIND,
            address: value.address().into(),
            amount: value.amount(),
        }
    }
}

#[cfg(feature = "cpt2")]
impl TryFrom<&SignatureLockedSingleOutputDto> for SignatureLockedSingleOutput {
    type Error = Error;

    fn try_from(value: &SignatureLockedSingleOutputDto) -> Result<Self, Self::Error> {
        Ok(Self::new(
            (&value.address)
                .try_into()
                .map_err(|_e| Error::InvalidField("address"))?,
            value.amount,
        )?)
    }
}

/// Output type for deposits that enables an address to receive dust outputs. It can be consumed as an input like a
/// regular SigLockedSingleOutput.
#[cfg(feature = "cpt2")]
#[derive(Clone, Debug, Serialize, Deserialize)]
pub struct SignatureLockedDustAllowanceOutputDto {
    #[serde(rename = "type")]
    pub kind: u8,
    pub address: AddressDto,
    pub amount: u64,
}

#[cfg(feature = "cpt2")]
impl From<&SignatureLockedDustAllowanceOutput> for SignatureLockedDustAllowanceOutputDto {
    fn from(value: &SignatureLockedDustAllowanceOutput) -> Self {
        Self {
            kind: SignatureLockedDustAllowanceOutput::KIND,
            address: value.address().into(),
            amount: value.amount(),
        }
    }
}

#[cfg(feature = "cpt2")]
impl TryFrom<&SignatureLockedDustAllowanceOutputDto> for SignatureLockedDustAllowanceOutput {
    type Error = Error;

    fn try_from(value: &SignatureLockedDustAllowanceOutputDto) -> Result<Self, Self::Error> {
        Ok(Self::new(
            (&value.address)
                .try_into()
                .map_err(|_e| Error::InvalidField("address"))?,
            value.amount,
        )?)
    }
}

/// The payload type to define a milestone.
#[derive(Clone, Debug, Serialize, Deserialize)]
pub struct MilestonePayloadDto {
    #[serde(rename = "type")]
    pub kind: u32,
    pub index: u32,
    pub timestamp: u64,
    #[serde(rename = "parentMessageIds")]
    pub parents: Vec<String>,
    #[serde(rename = "inclusionMerkleProof")]
    pub inclusion_merkle_proof: String,
    #[serde(rename = "nextPoWScore")]
    pub next_pow_score: u32,
    #[serde(rename = "nextPoWScoreMilestoneIndex")]
    pub next_pow_score_milestone_index: u32,
    #[serde(rename = "publicKeys")]
    pub public_keys: Vec<String>,
    pub receipt: Option<PayloadDto>,
    pub signatures: Vec<String>,
}

impl From<&MilestonePayload> for MilestonePayloadDto {
    fn from(value: &MilestonePayload) -> Self {
        MilestonePayloadDto {
            kind: MilestonePayload::KIND,
            index: *value.essence().index(),
            timestamp: value.essence().timestamp(),
            parents: value.essence().parents().iter().map(|p| p.to_string()).collect(),
            inclusion_merkle_proof: hex::encode(value.essence().merkle_proof()),
            next_pow_score: value.essence().next_pow_score(),
            next_pow_score_milestone_index: value.essence().next_pow_score_milestone_index(),
            public_keys: value.essence().public_keys().iter().map(hex::encode).collect(),
            receipt: value.essence().receipt().map(Into::into),
            signatures: value.signatures().map(hex::encode).collect(),
        }
    }
}

impl TryFrom<&MilestonePayloadDto> for MilestonePayload {
    type Error = Error;

    fn try_from(value: &MilestonePayloadDto) -> Result<Self, Self::Error> {
        let essence = {
            let index = value.index;
            let timestamp = value.timestamp;
            let mut parent_ids = Vec::new();
            for msg_id in &value.parents {
                parent_ids.push(
                    msg_id
                        .parse::<MessageId>()
                        .map_err(|_| Error::InvalidField("parentMessageIds"))?,
                );
            }
            let merkle_proof = {
                let mut buf = [0u8; MilestoneEssence::MERKLE_PROOF_LENGTH];
                hex::decode_to_slice(&value.inclusion_merkle_proof, &mut buf)
                    .map_err(|_| Error::InvalidField("inclusionMerkleProof"))?;
                buf
            };
            let next_pow_score = value.next_pow_score;
            let next_pow_score_milestone_index = value.next_pow_score_milestone_index;
            let mut public_keys = Vec::new();
            for v in &value.public_keys {
                let key = {
                    let mut buf = [0u8; MilestoneEssence::PUBLIC_KEY_LENGTH];
                    hex::decode_to_slice(v, &mut buf).map_err(|_| Error::InvalidField("publicKeys"))?;
                    buf
                };
                public_keys.push(key);
            }
            let receipt = if let Some(receipt) = value.receipt.as_ref() {
                Some(receipt.try_into()?)
            } else {
                None
            };
            MilestoneEssence::new(
                MilestoneIndex(index),
                timestamp,
                Parents::new(parent_ids)?,
                merkle_proof,
                next_pow_score,
                next_pow_score_milestone_index,
                public_keys,
                receipt,
            )?
        };
        let mut signatures = Vec::new();
        for v in &value.signatures {
            signatures.push(
                hex::decode(v)
                    .map_err(|_| Error::InvalidField("signatures"))?
                    .try_into()
                    .map_err(|_| Error::InvalidField("signatures"))?,
            )
        }

        Ok(MilestonePayload::new(essence, signatures)?)
    }
}

/// The payload type to define a tagged data payload.
#[derive(Clone, Debug, Serialize, Deserialize)]
pub struct TaggedDataPayloadDto {
    #[serde(rename = "type")]
    pub kind: u32,
    pub tag: String,
    pub data: String,
}

impl From<&TaggedDataPayload> for TaggedDataPayloadDto {
    fn from(value: &TaggedDataPayload) -> Self {
        TaggedDataPayloadDto {
            kind: TaggedDataPayload::KIND,
            tag: hex::encode(value.tag()),
            data: hex::encode(value.data()),
        }
    }
}

impl TryFrom<&TaggedDataPayloadDto> for TaggedDataPayload {
    type Error = Error;

    fn try_from(value: &TaggedDataPayloadDto) -> Result<Self, Self::Error> {
        Ok(TaggedDataPayload::new(
            hex::decode(value.tag.clone()).map_err(|_| Error::InvalidField("tag"))?,
            hex::decode(value.data.clone()).map_err(|_| Error::InvalidField("data"))?,
        )?)
    }
}

/// The payload type to define a indexation payload.
#[cfg(feature = "cpt2")]
#[derive(Clone, Debug, Serialize, Deserialize)]
pub struct IndexationPayloadDto {
    #[serde(rename = "type")]
    pub kind: u32,
    pub index: String,
    pub data: String,
}

#[cfg(feature = "cpt2")]
impl From<&IndexationPayload> for IndexationPayloadDto {
    fn from(value: &IndexationPayload) -> Self {
        IndexationPayloadDto {
            kind: IndexationPayload::KIND,
            index: hex::encode(value.index()),
            data: hex::encode(value.data()),
        }
    }
}

#[cfg(feature = "cpt2")]
impl TryFrom<&IndexationPayloadDto> for IndexationPayload {
    type Error = Error;

    fn try_from(value: &IndexationPayloadDto) -> Result<Self, Self::Error> {
        Ok(IndexationPayload::new(
            hex::decode(value.index.clone()).map_err(|_| Error::InvalidField("index"))?,
            hex::decode(value.data.clone()).map_err(|_| Error::InvalidField("data"))?,
        )?)
    }
}

/// The payload type to define a receipt.
#[derive(Clone, Debug, Serialize, Deserialize)]
pub struct ReceiptPayloadDto {
    #[serde(rename = "type")]
    pub kind: u32,
    #[serde(rename = "migratedAt")]
    pub migrated_at: u32,
    pub funds: Vec<MigratedFundsEntryDto>,
    pub transaction: PayloadDto,
    #[serde(rename = "final")]
    pub last: bool,
}

impl From<&ReceiptPayload> for ReceiptPayloadDto {
    fn from(value: &ReceiptPayload) -> Self {
        ReceiptPayloadDto {
            kind: ReceiptPayload::KIND,
            migrated_at: *value.migrated_at(),
            last: value.last(),
            funds: value.funds().iter().map(Into::into).collect::<_>(),
            transaction: value.transaction().into(),
        }
    }
}

impl TryFrom<&ReceiptPayloadDto> for ReceiptPayload {
    type Error = Error;

    fn try_from(value: &ReceiptPayloadDto) -> Result<Self, Self::Error> {
        Ok(ReceiptPayload::new(
            MilestoneIndex(value.migrated_at),
            value.last,
            value.funds.iter().map(TryInto::try_into).collect::<Result<_, _>>()?,
            (&value.transaction).try_into()?,
        )?)
    }
}

#[derive(Clone, Debug, Serialize, Deserialize)]
pub struct MigratedFundsEntryDto {
    #[serde(rename = "tailTransactionHash")]
    pub tail_transaction_hash: String,
    pub address: AddressDto,
    pub deposit: u64,
}

impl From<&MigratedFundsEntry> for MigratedFundsEntryDto {
    fn from(value: &MigratedFundsEntry) -> Self {
        MigratedFundsEntryDto {
            tail_transaction_hash: hex::encode(value.tail_transaction_hash().as_ref()),
            address: value.address().into(),
            deposit: value.amount(),
        }
    }
}

impl TryFrom<&MigratedFundsEntryDto> for MigratedFundsEntry {
    type Error = Error;

    fn try_from(value: &MigratedFundsEntryDto) -> Result<Self, Self::Error> {
        let mut tail_transaction_hash = [0u8; TailTransactionHash::LENGTH];
        hex::decode_to_slice(&value.tail_transaction_hash, &mut tail_transaction_hash)
            .map_err(|_| Error::InvalidField("tailTransactionHash"))?;
        Ok(MigratedFundsEntry::new(
            TailTransactionHash::new(tail_transaction_hash)?,
            (&value.address).try_into()?,
            value.deposit,
        )?)
    }
}

/// The payload type to define a treasury transaction.
#[derive(Clone, Debug, Serialize, Deserialize)]
pub struct TreasuryTransactionPayloadDto {
    #[serde(rename = "type")]
    pub kind: u32,
    pub input: InputDto,
    pub output: OutputDto,
}

impl From<&TreasuryTransactionPayload> for TreasuryTransactionPayloadDto {
    fn from(value: &TreasuryTransactionPayload) -> Self {
        TreasuryTransactionPayloadDto {
            kind: TreasuryTransactionPayload::KIND,
            input: value.input().into(),
            output: value.output().into(),
        }
    }
}

impl TryFrom<&TreasuryTransactionPayloadDto> for TreasuryTransactionPayload {
    type Error = Error;

    fn try_from(value: &TreasuryTransactionPayloadDto) -> Result<Self, Self::Error> {
        Ok(TreasuryTransactionPayload::new(
            Input::try_from(&value.input)?,
            Output::try_from(&value.output)?,
        )?)
    }
}

/// Describes a peer.
#[derive(Clone, Debug, Serialize, Deserialize)]
pub struct PeerDto {
    pub id: String,
    #[serde(rename = "multiAddresses")]
    pub multi_addresses: Vec<String>,
    #[serde(skip_serializing_if = "Option::is_none")]
    pub alias: Option<String>,
    pub relation: RelationDto,
    pub connected: bool,
    #[serde(skip_serializing_if = "Option::is_none")]
    pub gossip: Option<GossipDto>,
}

#[cfg(feature = "peer")]
impl From<&Peer> for PeerDto {
    fn from(peer: &Peer) -> Self {
        PeerDto {
            id: peer.id().to_string(),
            alias: Some(peer.alias().to_string()),
            multi_addresses: vec![peer.address().to_string()],
            relation: {
                if peer.relation().is_known() {
                    RelationDto::Known
                } else if peer.relation().is_unknown() {
                    RelationDto::Unknown
                } else {
                    RelationDto::Autopeered
                }
            },
            connected: peer.is_connected(),
            gossip: Some(GossipDto {
                heartbeat: HeartbeatDto {
                    solid_milestone_index: *peer.solid_milestone_index(),
                    pruned_milestone_index: *peer.pruned_index(),
                    latest_milestone_index: *peer.latest_milestone_index(),
                    connected_neighbors: peer.connected_peers(),
                    synced_neighbors: peer.synced_peers(),
                },
                metrics: MetricsDto {
                    new_messages: peer.metrics().new_messages(),
                    received_messages: peer.metrics().messages_received(),
                    known_messages: peer.metrics().known_messages(),
                    received_message_requests: peer.metrics().message_requests_received(),
                    received_milestone_requests: peer.metrics().milestone_requests_received(),
                    received_heartbeats: peer.metrics().heartbeats_received(),
                    sent_messages: peer.metrics().messages_sent(),
                    sent_message_requests: peer.metrics().message_requests_sent(),
                    sent_milestone_requests: peer.metrics().milestone_requests_sent(),
                    sent_heartbeats: peer.metrics().heartbeats_sent(),
                    dropped_packets: 0,
                },
            }),
        }
    }
}

/// Returns all information about the gossip stream with the peer.
#[derive(Clone, Debug, Serialize, Deserialize, Default)]
pub struct GossipDto {
    pub heartbeat: HeartbeatDto,
    pub metrics: MetricsDto,
}

/// Describes the relation with the peer.
#[derive(Clone, Debug, PartialEq, Serialize, Deserialize)]
pub enum RelationDto {
    #[serde(rename = "known")]
    Known,
    #[serde(rename = "unknown")]
    Unknown,
    #[serde(rename = "autopeered")]
    Autopeered,
}

/// Describes the heartbeat of a node.
#[derive(Clone, Debug, Default, Serialize, Deserialize)]
pub struct HeartbeatDto {
    #[serde(rename = "solidMilestoneIndex")]
    pub solid_milestone_index: u32,
    #[serde(rename = "prunedMilestoneIndex")]
    pub pruned_milestone_index: u32,
    #[serde(rename = "latestMilestoneIndex")]
    pub latest_milestone_index: u32,
    #[serde(rename = "connectedNeighbors")]
    pub connected_neighbors: u8,
    #[serde(rename = "syncedNeighbors")]
    pub synced_neighbors: u8,
}

/// Describes metrics of a gossip stream.
#[derive(Clone, Debug, Default, Serialize, Deserialize)]
pub struct MetricsDto {
    #[serde(rename = "newMessages")]
    pub new_messages: u64,
    #[serde(rename = "receivedMessages")]
    pub received_messages: u64,
    #[serde(rename = "knownMessages")]
    pub known_messages: u64,
    #[serde(rename = "receivedMessageRequests")]
    pub received_message_requests: u64,
    #[serde(rename = "receivedMilestoneRequests")]
    pub received_milestone_requests: u64,
    #[serde(rename = "receivedHeartbeats")]
    pub received_heartbeats: u64,
    #[serde(rename = "sentMessages")]
    pub sent_messages: u64,
    #[serde(rename = "sentMessageRequests")]
    pub sent_message_requests: u64,
    #[serde(rename = "sentMilestoneRequests")]
    pub sent_milestone_requests: u64,
    #[serde(rename = "sentHeartbeats")]
    pub sent_heartbeats: u64,
    #[serde(rename = "droppedPackets")]
    pub dropped_packets: u64,
}

/// Describes a receipt.
#[derive(Clone, Debug, Serialize, Deserialize)]
pub struct ReceiptDto {
    pub receipt: ReceiptPayloadDto,
    #[serde(rename = "milestoneIndex")]
    pub milestone_index: u32,
}

impl From<Receipt> for ReceiptDto {
    fn from(value: Receipt) -> Self {
        ReceiptDto {
            receipt: value.inner().into(),
            milestone_index: **value.included_in(),
        }
    }
}

/// Describes the ledger inclusion state of a transaction.
#[derive(Clone, Debug, PartialEq, Serialize, Deserialize)]
pub enum LedgerInclusionStateDto {
    #[serde(rename = "conflicting")]
    Conflicting,
    #[serde(rename = "included")]
    Included,
    #[serde(rename = "noTransaction")]
    NoTransaction,
}<|MERGE_RESOLUTION|>--- conflicted
+++ resolved
@@ -419,23 +419,15 @@
         #[derive(Serialize)]
         #[serde(untagged)]
         enum OutputDto_<'a> {
-<<<<<<< HEAD
             #[cfg(feature = "cpt2")]
             T1(&'a SignatureLockedSingleOutputDto),
             #[cfg(feature = "cpt2")]
             T2(&'a SignatureLockedDustAllowanceOutputDto),
             T3(&'a TreasuryOutputDto),
-            T4(&'a ExtendedOutputDto),
+            T4(&'a BasicOutputDto),
             T5(&'a AliasOutputDto),
             T6(&'a FoundryOutputDto),
             T7(&'a NftOutputDto),
-=======
-            T1(&'a TreasuryOutputDto),
-            T2(&'a BasicOutputDto),
-            T3(&'a AliasOutputDto),
-            T4(&'a FoundryOutputDto),
-            T5(&'a NftOutputDto),
->>>>>>> db037643
         }
         #[derive(Serialize)]
         struct TypedOutput<'a> {
@@ -447,18 +439,14 @@
             OutputDto::SignatureLockedSingle(o) => TypedOutput {
                 output: OutputDto_::T1(o),
             },
-<<<<<<< HEAD
             #[cfg(feature = "cpt2")]
             OutputDto::SignatureLockedDustAllowance(o) => TypedOutput {
-=======
-            OutputDto::Basic(o) => TypedOutput {
->>>>>>> db037643
                 output: OutputDto_::T2(o),
             },
             OutputDto::Treasury(o) => TypedOutput {
                 output: OutputDto_::T3(o),
             },
-            OutputDto::Extended(o) => TypedOutput {
+            OutputDto::Basic(o) => TypedOutput {
                 output: OutputDto_::T4(o),
             },
             OutputDto::Alias(o) => TypedOutput {
