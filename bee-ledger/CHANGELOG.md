--- conflicted
+++ resolved
@@ -19,8 +19,7 @@
 
 ### Security -->
 
-<<<<<<< HEAD
-## 0.4.0 - 2021-05-xx
+## 0.5.0 - 2021-06-xx
 
 ### Added
 
@@ -31,7 +30,7 @@
 
 - `consensus::worker`;
 - `pruning::{error, condition, config}`;
-=======
+
 ## 0.4.0 - 2021-06-01
 
 ### Added
@@ -41,7 +40,6 @@
 ### Changed
 
 - `struct ConsensusWorkerEvent` to `enum ConsensusWorkerCommand`;
->>>>>>> 2bb36604
 
 ## 0.3.1 - 2021-05-12
 
