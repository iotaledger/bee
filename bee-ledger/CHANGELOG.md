--- conflicted
+++ resolved
@@ -21,7 +21,6 @@
 
 ## 0.7.0 - 2022-XX-XX
 
-<<<<<<< HEAD
 ### Added
 
 - `CreatedOutput::milestone_index`, `CreatedOutput::milestone_timestamp` and their getters;
@@ -31,18 +30,14 @@
 - Complete refactoring of White Flag with Tokenization and Smart Contracts layouts;
 - `BalanceDiff` is now an `u64` tuple struct;
 - `Balance` is now an `u64` tuple struct;
- - Serialize and deserialize the ledger types using `packable` instead of `bee-common::packable`;
+- Serialize and deserialize the ledger types using `packable` instead of `bee-common::packable`;
+- Update dependencies;
 
 ### Removed
 
 - `Balance`, `BalanceDiff` and `BalanceDiffs`;
 - `Error::InvalidLedgerDustState`;
 - Pruning of `PaddedIndex`;
-=======
-### Changed
-
-- Update dependencies;
->>>>>>> c0942fa8
 
 ## 0.6.1 - 2021-12-29
 
