// Copyright 2020 IOTA Stiftung
// SPDX-License-Identifier: Apache-2.0

use crate::{
    consensus::error::Error,
    snapshot::info::SnapshotInfo,
    types::{
        Balance, BalanceDiffs, ConsumedOutput, CreatedOutput, LedgerIndex, Migration, OutputDiff, Receipt,
        TreasuryDiff, TreasuryOutput, Unspent,
    },
};

use bee_message::{
    address::{Address, Ed25519Address},
<<<<<<< HEAD
    milestone::{Milestone, MilestoneIndex},
    output::{ConsumedOutput, CreatedOutput, Output, OutputId},
    prelude::{HashedIndex, Message, MessageId},
=======
    milestone::MilestoneIndex,
    output::{Output, OutputId},
>>>>>>> 5edf9889
};
use bee_storage::{
    access::{AsStream, Batch, BatchBuilder, Delete, Exist, Fetch, Insert, Truncate},
    backend,
};
use bee_tangle::{
    metadata::MessageMetadata, solid_entry_point::SolidEntryPoint, unconfirmed_message::UnconfirmedMessage,
};

use std::collections::HashMap;

// TODO check all requirements

pub trait StorageBackend:
    backend::StorageBackend
    + BatchBuilder
    + Batch<MessageId, Message>
    + Batch<MessageId, MessageMetadata>
    + Batch<(MessageId, MessageId), ()>
    + Batch<MilestoneIndex, Milestone>
    + Batch<(MilestoneIndex, UnconfirmedMessage), ()>
    + Batch<(HashedIndex, MessageId), ()>
    + Batch<OutputId, CreatedOutput>
    + Batch<OutputId, ConsumedOutput>
    + Batch<Unspent, ()>
    + Batch<(), LedgerIndex>
    + Batch<MilestoneIndex, OutputDiff>
    + Batch<(Ed25519Address, OutputId), ()>
    + Batch<Address, Balance>
    + Batch<(MilestoneIndex, Receipt), ()>
    + Batch<(bool, TreasuryOutput), ()>
    + Delete<OutputId, CreatedOutput>
    + Delete<OutputId, ConsumedOutput>
    + Delete<Unspent, ()>
    + Delete<(), LedgerIndex>
    + Exist<OutputId, CreatedOutput>
    + Exist<OutputId, ConsumedOutput>
    + Exist<Unspent, ()>
    + Exist<(), LedgerIndex>
    + Fetch<(), SnapshotInfo>
    + Fetch<OutputId, CreatedOutput>
    + Fetch<OutputId, ConsumedOutput>
    + Fetch<(), LedgerIndex>
    + Fetch<Address, Balance>
    + Fetch<bool, Vec<TreasuryOutput>>
    + Fetch<MilestoneIndex, Vec<Receipt>>
    + Insert<(), SnapshotInfo>
    + Insert<OutputId, CreatedOutput>
    + Insert<OutputId, ConsumedOutput>
    + Insert<Unspent, ()>
    + Insert<(), LedgerIndex>
    + Insert<(bool, TreasuryOutput), ()>
    + Insert<SolidEntryPoint, MilestoneIndex>
    + Truncate<SolidEntryPoint, MilestoneIndex>
    + for<'a> AsStream<'a, Unspent, ()>
    + for<'a> AsStream<'a, Address, Balance>
    + for<'a> AsStream<'a, SolidEntryPoint, MilestoneIndex>
    + bee_tangle::storage::StorageBackend
{
}

impl<T> StorageBackend for T where
    T: backend::StorageBackend
        + BatchBuilder
        + Batch<MessageId, Message>
        + Batch<MessageId, MessageMetadata>
        + Batch<(MessageId, MessageId), ()>
        + Batch<MilestoneIndex, Milestone>
        + Batch<(MilestoneIndex, UnconfirmedMessage), ()>
        + Batch<(HashedIndex, MessageId), ()>
        + Batch<OutputId, CreatedOutput>
        + Batch<OutputId, ConsumedOutput>
        + Batch<Unspent, ()>
        + Batch<(), LedgerIndex>
        + Batch<MilestoneIndex, OutputDiff>
        + Batch<(Ed25519Address, OutputId), ()>
        + Batch<Address, Balance>
        + Batch<(MilestoneIndex, Receipt), ()>
        + Batch<(bool, TreasuryOutput), ()>
        + Delete<OutputId, CreatedOutput>
        + Delete<OutputId, ConsumedOutput>
        + Delete<Unspent, ()>
        + Delete<(), LedgerIndex>
        + Exist<OutputId, CreatedOutput>
        + Exist<OutputId, ConsumedOutput>
        + Exist<Unspent, ()>
        + Exist<(), LedgerIndex>
        + Fetch<(), SnapshotInfo>
        + Fetch<OutputId, CreatedOutput>
        + Fetch<OutputId, ConsumedOutput>
        + Fetch<(), LedgerIndex>
        + Fetch<Address, Balance>
        + Fetch<bool, Vec<TreasuryOutput>>
        + Fetch<MilestoneIndex, Vec<Receipt>>
        + Insert<(), SnapshotInfo>
        + Insert<OutputId, CreatedOutput>
        + Insert<OutputId, ConsumedOutput>
        + Insert<Unspent, ()>
        + Insert<(), LedgerIndex>
        + Insert<(bool, TreasuryOutput), ()>
        + Insert<SolidEntryPoint, MilestoneIndex>
        + Truncate<SolidEntryPoint, MilestoneIndex>
        + for<'a> AsStream<'a, Unspent, ()>
        + for<'a> AsStream<'a, Address, Balance>
        + for<'a> AsStream<'a, SolidEntryPoint, MilestoneIndex>
        + bee_tangle::storage::StorageBackend
{
}

pub fn create_address_output_relation_batch<B: StorageBackend>(
    storage: &B,
    batch: &mut <B as BatchBuilder>::Batch,
    address: &Address,
    output_id: &OutputId,
) -> Result<(), Error> {
    match address {
        Address::Ed25519(address) => {
            Batch::<(Ed25519Address, OutputId), ()>::batch_insert(storage, batch, &(*address, *output_id), &())
                .map_err(|e| Error::Storage(Box::new(e)))?;
        }
        address => return Err(Error::UnsupportedAddressKind(address.kind())),
    }

    Ok(())
}

pub fn create_output_batch<B: StorageBackend>(
    storage: &B,
    batch: &mut <B as BatchBuilder>::Batch,
    output_id: &OutputId,
    output: &CreatedOutput,
) -> Result<(), Error> {
    Batch::<OutputId, CreatedOutput>::batch_insert(storage, batch, output_id, output)
        .map_err(|e| Error::Storage(Box::new(e)))?;
    Batch::<Unspent, ()>::batch_insert(storage, batch, &(*output_id).into(), &())
        .map_err(|e| Error::Storage(Box::new(e)))?;

    match output.inner() {
        Output::SignatureLockedSingle(output) => {
            create_address_output_relation_batch(storage, batch, output.address(), output_id)?
        }
        Output::SignatureLockedDustAllowance(output) => {
            create_address_output_relation_batch(storage, batch, output.address(), output_id)?
        }
        output => return Err(Error::UnsupportedOutputKind(output.kind())),
    }

    Ok(())
}

pub async fn create_output<B: StorageBackend>(
    storage: &B,
    output_id: &OutputId,
    output: &CreatedOutput,
) -> Result<(), Error> {
    let mut batch = B::batch_begin();

    create_output_batch(storage, &mut batch, output_id, output)?;

    storage
        .batch_commit(batch, true)
        .await
        .map_err(|e| Error::Storage(Box::new(e)))
}

pub fn consume_output_batch<B: StorageBackend>(
    storage: &B,
    batch: &mut <B as BatchBuilder>::Batch,
    output_id: &OutputId,
    output: &ConsumedOutput,
) -> Result<(), Error> {
    Batch::<OutputId, ConsumedOutput>::batch_insert(storage, batch, output_id, output)
        .map_err(|e| Error::Storage(Box::new(e)))?;
    Batch::<Unspent, ()>::batch_delete(storage, batch, &(*output_id).into())
        .map_err(|e| Error::Storage(Box::new(e)))?;

    Ok(())
}

pub async fn store_balance_diffs<B: StorageBackend>(storage: &B, balance_diffs: &BalanceDiffs) -> Result<(), Error> {
    let mut batch = B::batch_begin();

    store_balance_diffs_batch(storage, &mut batch, balance_diffs).await?;

    storage
        .batch_commit(batch, true)
        .await
        .map_err(|e| Error::Storage(Box::new(e)))
}

pub async fn store_balance_diffs_batch<B: StorageBackend>(
    storage: &B,
    batch: &mut <B as BatchBuilder>::Batch,
    balance_diffs: &BalanceDiffs,
) -> Result<(), Error> {
    for (address, diff) in balance_diffs.iter() {
        let balance = fetch_balance_or_default(storage, address).await? + diff;

        if balance.amount() != 0 {
            Batch::<Address, Balance>::batch_insert(storage, batch, address, &balance)
                .map_err(|e| Error::Storage(Box::new(e)))?;
        } else {
            Batch::<Address, Balance>::batch_delete(storage, batch, address)
                .map_err(|e| Error::Storage(Box::new(e)))?;
        }
    }

    Ok(())
}

pub async fn apply_output_diffs<B: StorageBackend>(
    storage: &B,
    index: MilestoneIndex,
    created_outputs: &HashMap<OutputId, CreatedOutput>,
    consumed_outputs: &HashMap<OutputId, ConsumedOutput>,
    balance_diffs: &BalanceDiffs,
    migration: &Option<Migration>,
) -> Result<(), Error> {
    let mut batch = B::batch_begin();

    let mut created_output_ids = Vec::with_capacity(created_outputs.len());
    let mut consumed_output_ids = Vec::with_capacity(consumed_outputs.len());

    Batch::<(), LedgerIndex>::batch_insert(storage, &mut batch, &(), &index.into())
        .map_err(|e| Error::Storage(Box::new(e)))?;

    for (output_id, output) in created_outputs.iter() {
        create_output_batch(storage, &mut batch, output_id, output)?;
        created_output_ids.push(*output_id);
    }

    for (output_id, output) in consumed_outputs.iter() {
        consume_output_batch(storage, &mut batch, output_id, output)?;
        consumed_output_ids.push(*output_id);
    }

    store_balance_diffs_batch(storage, &mut batch, balance_diffs).await?;

    let treasury_diff = if let Some(migration) = migration {
        Batch::<(MilestoneIndex, Receipt), ()>::batch_insert(
            storage,
            &mut batch,
            &(migration.receipt().inner().migrated_at(), migration.receipt().clone()),
            &(),
        )
        .map_err(|e| Error::Storage(Box::new(e)))?;
        store_unspent_treasury_output_batch(storage, &mut batch, migration.created_treasury())?;
        spend_treasury_output_batch(storage, &mut batch, migration.consumed_treasury())?;

        Some(TreasuryDiff::new(
            *migration.created_treasury().milestone_id(),
            *migration.consumed_treasury().milestone_id(),
        ))
    } else {
        None
    };

    Batch::<MilestoneIndex, OutputDiff>::batch_insert(
        storage,
        &mut batch,
        &index,
        &OutputDiff::new(created_output_ids, consumed_output_ids, treasury_diff),
    )
    .map_err(|e| Error::Storage(Box::new(e)))?;

    storage
        .batch_commit(batch, true)
        .await
        .map_err(|e| Error::Storage(Box::new(e)))
}

pub async fn rollback_output_diffs<B: StorageBackend>(
    storage: &B,
    index: MilestoneIndex,
    created_outputs: &HashMap<OutputId, CreatedOutput>,
    consumed_outputs: &HashMap<OutputId, ConsumedOutput>,
) -> Result<(), Error> {
    let mut batch = B::batch_begin();

    Batch::<(), LedgerIndex>::batch_insert(storage, &mut batch, &(), &((index - MilestoneIndex(1)).into()))
        .map_err(|e| Error::Storage(Box::new(e)))?;

    for (output_id, _) in created_outputs.iter() {
        Batch::<OutputId, CreatedOutput>::batch_delete(storage, &mut batch, output_id)
            .map_err(|e| Error::Storage(Box::new(e)))?;
        Batch::<Unspent, ()>::batch_delete(storage, &mut batch, &(*output_id).into())
            .map_err(|e| Error::Storage(Box::new(e)))?;
    }

    for (output_id, _spent) in consumed_outputs.iter() {
        Batch::<OutputId, ConsumedOutput>::batch_delete(storage, &mut batch, output_id)
            .map_err(|e| Error::Storage(Box::new(e)))?;
        Batch::<Unspent, ()>::batch_insert(storage, &mut batch, &(*output_id).into(), &())
            .map_err(|e| Error::Storage(Box::new(e)))?;
    }

    Batch::<MilestoneIndex, OutputDiff>::batch_delete(storage, &mut batch, &index)
        .map_err(|e| Error::Storage(Box::new(e)))?;

    // TODO add receipts and treasury outputs

    storage
        .batch_commit(batch, true)
        .await
        .map_err(|e| Error::Storage(Box::new(e)))
}

#[allow(dead_code)]
pub(crate) async fn fetch_ledger_index<B: StorageBackend>(storage: &B) -> Result<Option<LedgerIndex>, Error> {
    Fetch::<(), LedgerIndex>::fetch(storage, &())
        .await
        .map_err(|e| Error::Storage(Box::new(e)))
}

pub(crate) async fn fetch_balance<B: StorageBackend>(storage: &B, address: &Address) -> Result<Option<Balance>, Error> {
    Fetch::<Address, Balance>::fetch(storage, address)
        .await
        .map_err(|e| Error::Storage(Box::new(e)))
}

pub(crate) async fn fetch_balance_or_default<B: StorageBackend>(
    storage: &B,
    address: &Address,
) -> Result<Balance, Error> {
    Ok(fetch_balance(storage, address).await?.unwrap_or_default())
}

pub(crate) async fn insert_ledger_index<B: StorageBackend>(storage: &B, index: &LedgerIndex) -> Result<(), Error> {
    Insert::<(), LedgerIndex>::insert(storage, &(), index)
        .await
        .map_err(|e| Error::Storage(Box::new(e)))
}

pub(crate) async fn insert_snapshot_info<B: StorageBackend>(
    storage: &B,
    snapshot_info: &SnapshotInfo,
) -> Result<(), Error> {
    Insert::<(), SnapshotInfo>::insert(&*storage, &(), snapshot_info)
        .await
        .map_err(|e| Error::Storage(Box::new(e)))
}

pub(crate) async fn fetch_snapshot_info<B: StorageBackend>(storage: &B) -> Result<Option<SnapshotInfo>, Error> {
    Fetch::<(), SnapshotInfo>::fetch(storage, &())
        .await
        .map_err(|e| Error::Storage(Box::new(e)))
}

pub(crate) async fn fetch_output<B: StorageBackend>(
    storage: &B,
    output_id: &OutputId,
) -> Result<Option<CreatedOutput>, Error> {
    Fetch::<OutputId, CreatedOutput>::fetch(storage, output_id)
        .await
        .map_err(|e| Error::Storage(Box::new(e)))
}

pub(crate) async fn is_output_unspent<B: StorageBackend>(storage: &B, output_id: &OutputId) -> Result<bool, Error> {
    Exist::<Unspent, ()>::exist(storage, &(*output_id).into())
        .await
        .map_err(|e| Error::Storage(Box::new(e)))
}

pub async fn store_unspent_treasury_output<B: StorageBackend>(
    storage: &B,
    treasury_output: &TreasuryOutput,
) -> Result<(), Error> {
    Insert::<(bool, TreasuryOutput), ()>::insert(storage, &(false, treasury_output.clone()), &())
        .await
        .map_err(|e| Error::Storage(Box::new(e)))
}

pub fn store_unspent_treasury_output_batch<B: StorageBackend>(
    storage: &B,
    batch: &mut <B as BatchBuilder>::Batch,
    treasury_output: &TreasuryOutput,
) -> Result<(), Error> {
    Batch::<(bool, TreasuryOutput), ()>::batch_insert(storage, batch, &(false, treasury_output.clone()), &())
        .map_err(|e| Error::Storage(Box::new(e)))
}

pub fn spend_treasury_output_batch<B: StorageBackend>(
    storage: &B,
    batch: &mut <B as BatchBuilder>::Batch,
    treasury_output: &TreasuryOutput,
) -> Result<(), Error> {
    Batch::<(bool, TreasuryOutput), ()>::batch_insert(storage, batch, &(true, treasury_output.clone()), &())
        .map_err(|e| Error::Storage(Box::new(e)))?;
    Batch::<(bool, TreasuryOutput), ()>::batch_delete(storage, batch, &(false, treasury_output.clone()))
        .map_err(|e| Error::Storage(Box::new(e)))
}

pub async fn fetch_unspent_treasury_output<B: StorageBackend>(storage: &B) -> Result<TreasuryOutput, Error> {
    match Fetch::<bool, Vec<TreasuryOutput>>::fetch(storage, &false)
        .await
        .map_err(|e| Error::Storage(Box::new(e)))?
    {
        Some(outputs) => {
            match outputs.len() {
                0 => panic!("No unspent treasury output found"),
                // Indexing is fine since length is known
                1 => Ok(outputs[0].clone()),
                _ => panic!("More than one unspent treasury output found"),
            }
        }
        None => panic!("No unspent treasury output found"),
    }
}<|MERGE_RESOLUTION|>--- conflicted
+++ resolved
@@ -12,14 +12,9 @@
 
 use bee_message::{
     address::{Address, Ed25519Address},
-<<<<<<< HEAD
     milestone::{Milestone, MilestoneIndex},
-    output::{ConsumedOutput, CreatedOutput, Output, OutputId},
+    output::{Output, OutputId},
     prelude::{HashedIndex, Message, MessageId},
-=======
-    milestone::MilestoneIndex,
-    output::{Output, OutputId},
->>>>>>> 5edf9889
 };
 use bee_storage::{
     access::{AsStream, Batch, BatchBuilder, Delete, Exist, Fetch, Insert, Truncate},
