// Copyright 2020-2021 IOTA Stiftung
// SPDX-License-Identifier: Apache-2.0

use crate::{
    types::{Balance, CreatedOutput, LedgerIndex, Migration, Receipt, TreasuryOutput},
    workers::{
        consensus::{metadata::WhiteFlagMetadata, state::validate_ledger_state, white_flag},
        error::Error,
<<<<<<< HEAD
        event::{MilestoneConfirmed, OutputConsumed, OutputCreated},
        pruning::{condition::should_prune, config::PruningConfig, prune},
        snapshot::{condition::should_snapshot, config::SnapshotConfig, worker::SnapshotWorker},
=======
        event::{MessageReferenced, MilestoneConfirmed, OutputConsumed, OutputCreated},
        pruning::{
            condition::{should_prune, should_snapshot},
            config::PruningConfig,
            constants::{PRUNING_THRESHOLD, SOLID_ENTRY_POINT_THRESHOLD_FUTURE, SOLID_ENTRY_POINT_THRESHOLD_PAST},
        },
        snapshot::{config::SnapshotConfig, worker::SnapshotWorker},
>>>>>>> b08ecba7
        storage::{self, StorageBackend},
    },
};

use bee_message::{
    address::Address,
    milestone::MilestoneIndex,
    output::{Output, OutputId},
    payload::{milestone::MilestoneId, receipt::ReceiptPayload, transaction::TransactionId, Payload},
    MessageId,
};
use bee_runtime::{event::Bus, node::Node, shutdown_stream::ShutdownStream, worker::Worker};
use bee_tangle::{ConflictReason, MsTangle, TangleWorker};

use async_trait::async_trait;

use futures::{channel::oneshot, stream::StreamExt};
use log::{error, info, warn};
use tokio::sync::mpsc;
use tokio_stream::wrappers::UnboundedReceiverStream;

use std::{any::TypeId, convert::TryInto};

pub(crate) const EXTRA_SNAPSHOT_DEPTH: u32 = 5;
pub(crate) const EXTRA_PRUNING_DEPTH: u32 = 5;

/// Commands of the consensus worker.
#[allow(clippy::type_complexity)]
pub enum ConsensusWorkerCommand {
    /// Command to confirm a milestone.
    ConfirmMilestone(MessageId),
    /// Command to fetch the balance of an address.
    FetchBalance(Address, oneshot::Sender<(Result<Option<Balance>, Error>, LedgerIndex)>),
    /// Command to fetch an output.
    FetchOutput(
        OutputId,
        oneshot::Sender<(Result<Option<CreatedOutput>, Error>, LedgerIndex)>,
    ),
    /// Command to fetch the outputs of an address.
    FetchOutputs(
        Address,
        oneshot::Sender<(Result<Option<Vec<OutputId>>, Error>, LedgerIndex)>,
    ),
}

/// The consensus worker.
pub struct ConsensusWorker {
    /// Communication channel of the consensus worker.
    pub tx: mpsc::UnboundedSender<ConsensusWorkerCommand>,
}

pub(crate) async fn migration_from_milestone(
    milestone_index: MilestoneIndex,
    milestone_id: MilestoneId,
    receipt: &ReceiptPayload,
    consumed_treasury: TreasuryOutput,
) -> Result<Migration, Error> {
    let receipt = Receipt::new(receipt.clone(), milestone_index);

    receipt.validate(&consumed_treasury)?;

    let created_treasury = TreasuryOutput::new(
        match receipt.inner().transaction() {
            Payload::TreasuryTransaction(treasury) => match treasury.output() {
                Output::Treasury(output) => output.clone(),
                Output::SignatureLockedDustAllowance(_) | Output::SignatureLockedSingle(_) => {
                    return Err(Error::UnsupportedOutputKind(treasury.output().kind()));
                }
            },
            Payload::Milestone(_) | Payload::Indexation(_) | Payload::Receipt(_) | Payload::Transaction(_) => {
                return Err(Error::UnsupportedPayloadKind(receipt.inner().transaction().kind()));
            }
        },
        milestone_id,
    );

    Ok(Migration::new(receipt, consumed_treasury, created_treasury))
}

async fn confirm<N: Node>(
    tangle: &MsTangle<N::Backend>,
    storage: &N::Backend,
    bus: &Bus<'static>,
    message_id: MessageId,
    ledger_index: &mut LedgerIndex,
    receipt_migrated_at: &mut MilestoneIndex,
) -> Result<(), Error>
where
    N::Backend: StorageBackend,
{
    let message = tangle
        .get(&message_id)
        .await
        .ok_or(Error::MilestoneMessageNotFound(message_id))?;

    let milestone = match message.payload() {
        Some(Payload::Milestone(milestone)) => milestone.clone(),
        _ => return Err(Error::NoMilestonePayload),
    };

    if milestone.essence().index() != MilestoneIndex(**ledger_index + 1) {
        return Err(Error::NonContiguousMilestones(
            *milestone.essence().index(),
            **ledger_index,
        ));
    }

    let mut metadata = WhiteFlagMetadata::new(milestone.essence().index());

    white_flag(tangle, storage, message.parents(), &mut metadata).await?;

    if !metadata.merkle_proof.eq(&milestone.essence().merkle_proof()) {
        return Err(Error::MerkleProofMismatch(
            milestone.essence().index(),
            hex::encode(metadata.merkle_proof),
            hex::encode(milestone.essence().merkle_proof()),
        ));
    }

    // Account for the milestone itself.
    metadata.referenced_messages += 1;
    metadata.excluded_no_transaction_messages.push(message_id);

    let migration = if let Some(Payload::Receipt(receipt)) = milestone.essence().receipt() {
        let milestone_id = milestone.id();

        // Safe to unwrap since sizes are known to be the same
        let transaction_id = TransactionId::new(milestone_id.as_ref().to_vec().try_into().unwrap());

        for (index, fund) in receipt.funds().iter().enumerate() {
            metadata.created_outputs.insert(
                OutputId::new(transaction_id, index as u16)?,
                CreatedOutput::new(message_id, Output::from(fund.output().clone())),
            );
            metadata
                .balance_diffs
                .amount_add(*fund.output().address(), fund.output().amount())?;
        }

        if receipt.migrated_at() < *receipt_migrated_at {
            return Err(Error::DecreasingReceiptMigratedAtIndex(
                receipt.migrated_at(),
                *receipt_migrated_at,
            ));
        } else {
            *receipt_migrated_at = receipt.migrated_at();
        }

        if receipt.last() {
            *receipt_migrated_at = *receipt_migrated_at + 1;
        }

        Some(
            migration_from_milestone(
                milestone.essence().index(),
                milestone_id,
                receipt,
                storage::fetch_unspent_treasury_output(storage)?,
            )
            .await?,
        )
    } else {
        None
    };

    storage::apply_milestone(
        &*storage,
        metadata.index,
        &metadata.created_outputs,
        &metadata.consumed_outputs,
        &metadata.balance_diffs,
        &migration,
    )?;

    *ledger_index = LedgerIndex(milestone.essence().index());
    tangle.update_confirmed_milestone_index(milestone.essence().index());

    for message_id in metadata.excluded_no_transaction_messages.iter() {
        tangle
            .update_metadata(message_id, |message_metadata| {
                message_metadata.set_conflict(ConflictReason::None);
                message_metadata.reference(milestone.essence().timestamp());
            })
            .await;
        bus.dispatch(MessageReferenced {
            message_id: *message_id,
        });
    }

    for (message_id, conflict) in metadata.excluded_conflicting_messages.iter() {
        tangle
            .update_metadata(message_id, |message_metadata| {
                message_metadata.set_conflict(*conflict);
                message_metadata.reference(milestone.essence().timestamp());
            })
            .await;
        bus.dispatch(MessageReferenced {
            message_id: *message_id,
        });
    }

    for message_id in metadata.included_messages.iter() {
        tangle
            .update_metadata(message_id, |message_metadata| {
                message_metadata.set_conflict(ConflictReason::None);
                message_metadata.reference(milestone.essence().timestamp());
            })
            .await;
        bus.dispatch(MessageReferenced {
            message_id: *message_id,
        });
    }

    info!(
        "Confirmed milestone {}: referenced {}, no transaction {}, conflicting {}, included {}, consumed {}, created {}, receipt {}.",
        milestone.essence().index(),
        metadata.referenced_messages,
        metadata.excluded_no_transaction_messages.len(),
        metadata.excluded_conflicting_messages.len(),
        metadata.included_messages.len(),
        metadata.consumed_outputs.len(),
        metadata.created_outputs.len(),
        milestone.essence().receipt().is_some()
    );

    bus.dispatch(MilestoneConfirmed {
        message_id,
        index: milestone.essence().index(),
        timestamp: milestone.essence().timestamp(),
        referenced_messages: metadata.referenced_messages,
        excluded_no_transaction_messages: metadata.excluded_no_transaction_messages,
        excluded_conflicting_messages: metadata.excluded_conflicting_messages,
        included_messages: metadata.included_messages,
        consumed_outputs: metadata.consumed_outputs.len(),
        created_outputs: metadata.created_outputs.len(),
        receipt: migration.is_some(),
    });

    for (_, created_output) in metadata.created_outputs {
        bus.dispatch(OutputCreated { output: created_output });
    }

    for (_, (_, consumed_output)) in metadata.consumed_outputs {
        bus.dispatch(OutputConsumed {
            output: consumed_output,
        });
    }

    Ok(())
}

#[async_trait]
impl<N: Node> Worker<N> for ConsensusWorker
where
    N::Backend: StorageBackend,
{
    type Config = (SnapshotConfig, PruningConfig);
    type Error = Error;

    fn dependencies() -> &'static [TypeId] {
        vec![TypeId::of::<TangleWorker>(), TypeId::of::<SnapshotWorker>()].leak()
    }

    async fn start(node: &mut N, config: Self::Config) -> Result<Self, Self::Error> {
        let (snapshot_config, pruning_config) = config;
        let (tx, rx) = mpsc::unbounded_channel();
        let tangle = node.resource::<MsTangle<N::Backend>>();
        let storage = node.storage();
        let bus = node.bus();

        validate_ledger_state(&*storage)?;

        let bmd = tangle.config().below_max_depth();

        let snapshot_depth_min = bmd + EXTRA_SNAPSHOT_DEPTH;
        let snapshot_depth = if snapshot_config.depth() < snapshot_depth_min {
            warn!(
                "Configuration value for \"depth\" is too low ({}), value changed to {}.",
                snapshot_config.depth(),
                snapshot_depth_min
            );
            snapshot_depth_min
        } else {
            snapshot_config.depth()
        };

        let snapshot_pruning_delta = bmd + EXTRA_PRUNING_DEPTH;
        let pruning_delay_min = snapshot_depth + snapshot_pruning_delta;
        let pruning_delay = if pruning_config.delay() < pruning_delay_min {
            warn!(
                "Configuration value for \"delay\" is too low ({}), value changed to {}.",
                pruning_config.delay(),
                pruning_delay_min
            );
            pruning_delay_min
        } else {
            pruning_config.delay()
        };

        // Unwrap is fine because ledger index was already in storage or just added by the snapshot worker.
        let mut ledger_index = storage::fetch_ledger_index(&*storage)?.unwrap();
        let mut receipt_migrated_at = MilestoneIndex(0);

        node.spawn::<Self, _, _>(|shutdown| async move {
            info!("Running.");

            let mut receiver = ShutdownStream::new(shutdown, UnboundedReceiverStream::new(rx));

            while let Some(event) = receiver.next().await {
                match event {
                    ConsensusWorkerCommand::ConfirmMilestone(message_id) => {
                        if let Err(e) = confirm::<N>(
                            &tangle,
                            &storage,
                            &bus,
                            message_id,
                            &mut ledger_index,
                            &mut receipt_migrated_at,
                        )
                        .await
                        {
                            error!("Confirmation error on {}: {}.", message_id, e);
                            panic!("Aborting due to unexpected ledger error.");
                        }

                        if !tangle.is_confirmed() {
                            continue;
                        }

                        match should_snapshot(&tangle, ledger_index, pruning_delay_min, &snapshot_config) {
                            Ok(()) => {
                                // TODO
                                // if let Err(e) = snapshot(snapshot_config.path(), event.index - snapshot_depth) {
                                //     error!("Failed to create snapshot: {:?}.", e);
                                // }
                            }
                            Err(reason) => {
                                info!("Snapshotting skipped: {:?}", reason);
                            }
                        }

                        match should_prune(&tangle, ledger_index, pruning_delay, &pruning_config) {
                            Ok((start_index, target_index)) => {
                                if let Err(e) =
                                    prune::prune(&tangle, &storage, &bus, start_index, target_index, &pruning_config)
                                        .await
                                {
                                    error!("Pruning failed: {:?}.", e);
                                }
                            }
                            Err(reason) => {
                                info!("Pruning skipped: {:?}", reason);
                            }
                        }
                    }
                    ConsensusWorkerCommand::FetchBalance(address, sender) => {
                        if let Err(e) = sender.send((storage::fetch_balance(&*storage, &address), ledger_index)) {
                            error!("Error while sending balance: {:?}", e);
                        }
                    }
                    ConsensusWorkerCommand::FetchOutput(output_id, sender) => {
                        if let Err(e) = sender.send((storage::fetch_output(&*storage, &output_id), ledger_index)) {
                            error!("Error while sending output: {:?}", e);
                        }
                    }
                    ConsensusWorkerCommand::FetchOutputs(address, sender) => match address {
                        Address::Ed25519(address) => {
                            if let Err(e) = sender.send((
                                storage::fetch_outputs_for_ed25519_address(&*storage, &address),
                                ledger_index,
                            )) {
                                error!("Error while sending output: {:?}", e);
                            }
                        }
                    },
                }
            }

            info!("Stopped.");
        });

        Ok(Self { tx })
    }
}<|MERGE_RESOLUTION|>--- conflicted
+++ resolved
@@ -6,19 +6,9 @@
     workers::{
         consensus::{metadata::WhiteFlagMetadata, state::validate_ledger_state, white_flag},
         error::Error,
-<<<<<<< HEAD
-        event::{MilestoneConfirmed, OutputConsumed, OutputCreated},
+        event::{MessageReferenced, MilestoneConfirmed, OutputConsumed, OutputCreated},
         pruning::{condition::should_prune, config::PruningConfig, prune},
         snapshot::{condition::should_snapshot, config::SnapshotConfig, worker::SnapshotWorker},
-=======
-        event::{MessageReferenced, MilestoneConfirmed, OutputConsumed, OutputCreated},
-        pruning::{
-            condition::{should_prune, should_snapshot},
-            config::PruningConfig,
-            constants::{PRUNING_THRESHOLD, SOLID_ENTRY_POINT_THRESHOLD_FUTURE, SOLID_ENTRY_POINT_THRESHOLD_PAST},
-        },
-        snapshot::{config::SnapshotConfig, worker::SnapshotWorker},
->>>>>>> b08ecba7
         storage::{self, StorageBackend},
     },
 };
