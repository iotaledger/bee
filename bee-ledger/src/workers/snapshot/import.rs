// Copyright 2020-2021 IOTA Stiftung
// SPDX-License-Identifier: Apache-2.0

use crate::{
    types::{
        snapshot::{
            DeltaSnapshotHeader, FullSnapshotHeader, MilestoneDiff, SnapshotHeader, SnapshotInfo, SnapshotKind,
        },
        CreatedOutput, TreasuryOutput,
    },
    workers::{
        consensus::worker::migration_from_milestone,
        error::Error,
        snapshot::{config::SnapshotConfig, download::download_latest_snapshot_files, error::Error as SnapshotError},
        storage::{self, apply_milestone, create_output, rollback_milestone, StorageBackend},
    },
};

<<<<<<< HEAD
use bee_common::time;
=======
use bee_common::packable::{Packable, Read};
>>>>>>> c0942fa8
use bee_message::{
    milestone::MilestoneIndex,
    output::{self, Output, OutputId},
    payload::Payload,
    MessageId,
};
use bee_storage::access::{Insert, Truncate};
use bee_tangle::solid_entry_point::SolidEntryPoint;

use log::info;
<<<<<<< HEAD
use packable::{
    unpacker::{IoUnpacker, Unpacker},
    Packable,
};
=======
use time_helper as time;
>>>>>>> c0942fa8

use std::{
    collections::HashMap,
    fs::{File, OpenOptions},
    io::{BufReader, Read},
    path::Path,
};

fn snapshot_reader(path: &Path) -> Result<BufReader<File>, Error> {
    Ok(BufReader::new(
        OpenOptions::new()
            .read(true)
            .open(path)
            .map_err(|e| Error::Snapshot(SnapshotError::Io(e)))?,
    ))
}

fn import_solid_entry_points<U: Unpacker<Error = std::io::Error>, B: StorageBackend>(
    unpacker: &mut U,
    storage: &B,
    sep_count: u64,
    index: MilestoneIndex,
) -> Result<(), Error> {
    Truncate::<SolidEntryPoint, MilestoneIndex>::truncate(storage).map_err(|e| Error::Storage(Box::new(e)))?;
    for _ in 0..sep_count {
        Insert::<SolidEntryPoint, MilestoneIndex>::insert(
            &*storage,
            &SolidEntryPoint::unpack::<_, true>(unpacker)?,
            &index,
        )
        .map_err(|e| Error::Storage(Box::new(e)))?;
    }

    Ok(())
}

fn import_outputs<U: Unpacker<Error = std::io::Error>, B: StorageBackend>(
    unpacker: &mut U,
    storage: &B,
    output_count: u64,
) -> Result<(), Error> {
    for _ in 0..output_count {
        let message_id = MessageId::unpack::<_, true>(unpacker)?;
        let output_id = OutputId::unpack::<_, true>(unpacker)?;
        let milestone_index = MilestoneIndex::unpack::<_, true>(unpacker)?;
        let milestone_timestamp = u32::unpack::<_, true>(unpacker)?;
        let output = Output::unpack::<_, true>(unpacker)?;
        let created_output = CreatedOutput::new(message_id, milestone_index, milestone_timestamp, output);

        create_output(&*storage, &output_id, &created_output)?;
    }

    Ok(())
}

async fn import_milestone_diffs<U: Unpacker<Error = std::io::Error>, B: StorageBackend>(
    unpacker: &mut U,
    storage: &B,
    milestone_diff_count: u64,
) -> Result<(), Error> {
    for _ in 0..milestone_diff_count {
        let diff = MilestoneDiff::unpack::<_, true>(unpacker)?;
        let index = diff.milestone().essence().index();
        // Unwrap is fine because ledger index was inserted just before.
        let ledger_index = *storage::fetch_ledger_index(&*storage)?.unwrap();

        let consumed = diff
            .consumed()
            .iter()
            .map::<Result<_, Error>, _>(|(output_id, (created_output, consumed_output))| {
                Ok((*output_id, (created_output.clone(), consumed_output.clone())))
            })
            .collect::<Result<HashMap<_, _>, _>>()?;

        let migration = if let Some(Payload::Receipt(receipt)) = diff.milestone().essence().receipt() {
            let consumed_treasury = diff
                .consumed_treasury()
                .ok_or(Error::Snapshot(SnapshotError::MissingConsumedTreasury))?
                .clone();

            Some(
                migration_from_milestone(
                    index,
                    diff.milestone().id(),
                    receipt,
                    TreasuryOutput::new(consumed_treasury.0, consumed_treasury.1),
                )
                .await?,
            )
        } else {
            None
        };

        if index == MilestoneIndex(ledger_index + 1) {
            apply_milestone(&*storage, index, diff.created(), &consumed, &migration)?;
        } else if index == MilestoneIndex(ledger_index) {
            rollback_milestone(&*storage, index, diff.created(), &consumed, &migration)?;
        } else {
            return Err(Error::Snapshot(SnapshotError::UnexpectedMilestoneDiffIndex(index)));
        }
    }

    Ok(())
}

fn check_header(header: &SnapshotHeader, kind: SnapshotKind, network_id: u64) -> Result<(), Error> {
    if kind != header.kind() {
        Err(Error::Snapshot(SnapshotError::UnexpectedSnapshotKind(
            kind,
            header.kind(),
        )))
    } else if network_id != header.network_id() {
        Err(Error::Snapshot(SnapshotError::NetworkIdMismatch(
            network_id,
            header.network_id(),
        )))
    } else {
        Ok(())
    }
}

async fn import_full_snapshot<B: StorageBackend>(storage: &B, path: &Path, network_id: u64) -> Result<(), Error> {
    info!("Importing full snapshot file {}...", &path.to_string_lossy());

    let mut unpacker = IoUnpacker::new(snapshot_reader(path)?);
    let header = SnapshotHeader::unpack::<_, true>(&mut unpacker)?;

    check_header(&header, SnapshotKind::Full, network_id)?;

    let full_header = FullSnapshotHeader::unpack::<_, true>(&mut unpacker)?;

    if header.ledger_index() < header.sep_index() {
        return Err(Error::Snapshot(SnapshotError::LedgerSepIndexesInconsistency(
            header.ledger_index(),
            header.sep_index(),
        )));
    }
    if (*(header.ledger_index() - header.sep_index())) as usize != full_header.milestone_diff_count() as usize {
        return Err(Error::Snapshot(SnapshotError::InvalidMilestoneDiffsCount(
            (*(header.ledger_index() - header.sep_index())) as usize,
            full_header.milestone_diff_count() as usize,
        )));
    }

    storage::insert_treasury_output(
        &*storage,
        &TreasuryOutput::new(
            output::TreasuryOutput::new(full_header.treasury_output_amount())?,
            *full_header.treasury_output_milestone_id(),
        ),
    )?;

    storage::insert_ledger_index(storage, &header.ledger_index().into())?;
    storage::insert_snapshot_info(
        storage,
        &SnapshotInfo::new(
            network_id,
            header.sep_index(),
            header.sep_index(),
            header.sep_index(),
            header.timestamp(),
        ),
    )?;

    import_solid_entry_points(&mut unpacker, storage, full_header.sep_count(), header.sep_index())?;
    import_outputs(&mut unpacker, storage, full_header.output_count())?;
    import_milestone_diffs(&mut unpacker, storage, full_header.milestone_diff_count()).await?;

    if unpacker.into_inner().bytes().next().is_some() {
        return Err(Error::Snapshot(SnapshotError::RemainingBytes));
    }

    info!(
        "Imported full snapshot file from {} with sep index {}, ledger index {}, {} solid entry points, {} outputs and {} milestone diffs.",
        time::format_unix_timestamp(header.timestamp() as i64),
        *header.sep_index(),
        *header.ledger_index(),
        full_header.sep_count(),
        full_header.output_count(),
        full_header.milestone_diff_count()
    );

    Ok(())
}

async fn import_delta_snapshot<B: StorageBackend>(storage: &B, path: &Path, network_id: u64) -> Result<(), Error> {
    info!("Importing delta snapshot file {}...", &path.to_string_lossy());

    let mut unpacker = IoUnpacker::new(snapshot_reader(path)?);
    let header = SnapshotHeader::unpack::<_, true>(&mut unpacker)?;

    check_header(&header, SnapshotKind::Delta, network_id)?;

    let delta_header = DeltaSnapshotHeader::unpack::<_, true>(&mut unpacker)?;

    if header.sep_index() < header.ledger_index() {
        return Err(Error::Snapshot(SnapshotError::LedgerSepIndexesInconsistency(
            header.ledger_index(),
            header.sep_index(),
        )));
    }
    if (*(header.sep_index() - header.ledger_index())) as usize != delta_header.milestone_diff_count() as usize {
        return Err(Error::Snapshot(SnapshotError::InvalidMilestoneDiffsCount(
            (*(header.sep_index() - header.ledger_index())) as usize,
            delta_header.milestone_diff_count() as usize,
        )));
    }

    storage::insert_ledger_index(storage, &header.ledger_index().into())?;
    storage::insert_snapshot_info(
        storage,
        &SnapshotInfo::new(
            network_id,
            header.sep_index(),
            header.sep_index(),
            header.sep_index(),
            header.timestamp(),
        ),
    )?;

    import_solid_entry_points(&mut unpacker, storage, delta_header.sep_count(), header.sep_index())?;
    import_milestone_diffs(&mut unpacker, storage, delta_header.milestone_diff_count()).await?;

    if unpacker.into_inner().bytes().next().is_some() {
        return Err(Error::Snapshot(SnapshotError::RemainingBytes));
    }

    info!(
        "Imported delta snapshot file from {} with sep index {}, ledger index {}, {} solid entry points and {} milestone diffs.",
        time::format_unix_timestamp(header.timestamp() as i64),
        *header.sep_index(),
        *header.ledger_index(),
        delta_header.sep_count(),
        delta_header.milestone_diff_count()
    );

    Ok(())
}

pub(crate) async fn import_snapshots<B: StorageBackend>(
    storage: &B,
    network_id: u64,
    config: &SnapshotConfig,
) -> Result<(), Error> {
    let full_exists = config.full_path().exists();
    let delta_exists = config.delta_path().map_or(false, Path::exists);

    if !full_exists && delta_exists {
        return Err(Error::Snapshot(SnapshotError::OnlyDeltaSnapshotFileExists));
    } else if !full_exists && !delta_exists {
        download_latest_snapshot_files(
            network_id,
            config.full_path(),
            config.delta_path(),
            config.download_urls(),
        )
        .await?;
    }

    import_full_snapshot(storage, config.full_path(), network_id).await?;

    if let Some(delta_path) = config.delta_path() {
        if delta_path.exists() {
            import_delta_snapshot(storage, delta_path, network_id).await?;
        }
    }

    Ok(())
}<|MERGE_RESOLUTION|>--- conflicted
+++ resolved
@@ -16,11 +16,6 @@
     },
 };
 
-<<<<<<< HEAD
-use bee_common::time;
-=======
-use bee_common::packable::{Packable, Read};
->>>>>>> c0942fa8
 use bee_message::{
     milestone::MilestoneIndex,
     output::{self, Output, OutputId},
@@ -31,14 +26,11 @@
 use bee_tangle::solid_entry_point::SolidEntryPoint;
 
 use log::info;
-<<<<<<< HEAD
 use packable::{
     unpacker::{IoUnpacker, Unpacker},
     Packable,
 };
-=======
 use time_helper as time;
->>>>>>> c0942fa8
 
 use std::{
     collections::HashMap,
