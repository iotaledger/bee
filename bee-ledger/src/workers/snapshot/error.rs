// Copyright 2020-2021 IOTA Stiftung
// SPDX-License-Identifier: Apache-2.0

use crate::types::{snapshot::SnapshotKind, Error as TypesError};

use bee_message::milestone::MilestoneIndex;

use thiserror::Error;

/// Errors occurring during snapshot operations.
#[derive(Debug, Error)]
pub enum Error {
<<<<<<< HEAD
    /// I/O error happened.
    #[error("i/o error: {0}")]
    Io(#[from] std::io::Error),
    /// Types error.
    #[error("types error: {0}")]
    Types(#[from] TypesError),
    /// Unexpected snapshot kind.
    #[error("unexpected snapshot kind: expected {0:?}, read {1:?}")]
    UnexpectedSnapshotKind(SnapshotKind, SnapshotKind),
    /// Downloading failed.
=======
>>>>>>> 2a65fd74
    #[error("downloading failed")]
    DownloadingFailed,
    #[error("invalid file path: {0}")]
    InvalidFilePath(String),
    #[error("invalid milestone diffs count: expected {0}, read {1}")]
    InvalidMilestoneDiffsCount(usize, usize),
    #[error("I/O error: {0}")]
    Io(#[from] std::io::Error),
    #[error("inconsistency between ledger index {0} and sep index {1}")]
    LedgerSepIndexesInconsistency(MilestoneIndex, MilestoneIndex),
    #[error("missing consumed treasury")]
    MissingConsumedTreasury,
    #[error("network id mismatch between configuration and snapshot: {0} != {1}")]
    NetworkIdMismatch(u64, u64),
    #[error("no snapshot download source available")]
    NoDownloadSourceAvailable,
    #[error(
        "only a delta snapshot file exists without a full snapshot file (remove the delta snapshot file and restart)"
    )]
    OnlyDeltaSnapshotFileExists,
    #[error("parsing snapshot header failed: {0}")]
    ParsingSnapshotHeaderFailed(TypesError),
    #[error("remaining bytes in file")]
    RemainingBytes,
    #[error("types error: {0}")]
    Types(#[from] TypesError),
    #[error("unexpected snapshot kind: expected {0:?}, read {1:?}")]
    UnexpectedSnapshotKind(SnapshotKind, SnapshotKind),
    #[error("unexpected milestone diff index: {0:?}")]
    UnexpectedMilestoneDiffIndex(MilestoneIndex),
}<|MERGE_RESOLUTION|>--- conflicted
+++ resolved
@@ -10,19 +10,6 @@
 /// Errors occurring during snapshot operations.
 #[derive(Debug, Error)]
 pub enum Error {
-<<<<<<< HEAD
-    /// I/O error happened.
-    #[error("i/o error: {0}")]
-    Io(#[from] std::io::Error),
-    /// Types error.
-    #[error("types error: {0}")]
-    Types(#[from] TypesError),
-    /// Unexpected snapshot kind.
-    #[error("unexpected snapshot kind: expected {0:?}, read {1:?}")]
-    UnexpectedSnapshotKind(SnapshotKind, SnapshotKind),
-    /// Downloading failed.
-=======
->>>>>>> 2a65fd74
     #[error("downloading failed")]
     DownloadingFailed,
     #[error("invalid file path: {0}")]
