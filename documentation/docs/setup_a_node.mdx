---
description: You can find the source code for Bee in the official Bee repository. Before you can install Bee from the source, you will need to install some required dependencies.
image: /img/logo/bee_logo.png
keywords:
- nodes
- setup
- set up
- windows
- macOS
- linux
- Debian
- how to
---
import Tabs from '@theme/Tabs';
import TabItem from '@theme/TabItem';

# Set Up a Node

You can find the source code for Bee in the [official Bee repository](https://github.com/iotaledger/bee). Before you can install Bee from the source, you will need to install some required dependencies.

## Installing from Source

### Dependency Packages

Before starting the installation process, you should make sure your system has all the required dependencies.

<Tabs
groupId="operating-systems"
defaultValue="debian"
values={[
    {label: 'Debian', value: 'debian'},
    {label: 'macOS', value: 'mac'},
    {label: 'Windows', value: 'win'},
]
}>
<TabItem value="debian">

To run a Bee node in a Debian base system you will need to install the following packages:

- [git](https://git-scm.com/).
<<<<<<< HEAD
- [npm](https://www.npmjs.com/).
=======
>>>>>>> da6cf1f3
- [build-essential](https://packages.debian.org/sid/build-essential).
- [cmake](https://cmake.org/).
- [pkg-config](https://packages.debian.org/sid/pkg-config).
- [librocksdb-dev](https://packages.debian.org/sid/librocksdb-dev).
- [llvm](https://apt.llvm.org/).
- [clang](https://packages.debian.org/search?keywords=clang).
- [libclang-dev](https://packages.debian.org/unstable/libclang-dev).
- [libssl-dev](https://packages.debian.org/jessie/libssl-dev).

To install all of these packages, you can run the following commands:

```shell
apt-get update
apt-get upgrade
apt-get install git build-essential cmake pkg-config librocksdb-dev llvm clang libclang-dev libssl-dev
```

</TabItem>
<TabItem value="mac">

To run a Bee node in a macOS system, you will need to install the following packages using the [brew](https://brew.sh/) package manager:

- [cmake](https://cmake.org/).
<<<<<<< HEAD
- [npm](https://www.npmjs.com/).
=======
>>>>>>> da6cf1f3

You can run the following command to install brew:

```shell
/bin/bash -c "$(curl -fsSL https://raw.githubusercontent.com/Homebrew/install/HEAD/install.sh)"
```

After the installer finishes, you can use brew to install the required packages by running:

```shell
brew install cmake
```

</TabItem>
<TabItem value="win">

To run a Bee node in a Windows system, you will need to install the following packages using the
[chocolatey](https://chocolatey.org/) package manager:

- [cmake](https://cmake.org/).
<<<<<<< HEAD
- [nodejs-lts](https://nodejs.org/).
=======
>>>>>>> da6cf1f3
- [git](https://git-scm.com/).

To install chocolatey, open Powershell and execute the following command:

```sh
Set-ExecutionPolicy Bypass -Scope Process -Force; [System.Net.ServicePointManager]::SecurityProtocol = [System.Net.ServicePointManager]::SecurityProtocol -bor 3072; iex ((New-Object System.Net.WebClient).DownloadString('https://chocolatey.org/install.ps1'))
```

After the installer finishes, you can use chocolatey to install the required packages by running:

```shell
choco install git --params '/NoAutoCrlf' cmake --installargs 'ADD_CMAKE_TO_PATH=System' llvm
```

:::info
You will need to restart Powershell for your changes to take effect.
:::

</TabItem>
</Tabs>

### Installing Rust

You will need to install [Rust](https://www.rust-lang.org/) to run a Bee node. You should install version [1.51](https://blog.rust-lang.org/2021/03/25/Rust-1.51.0.html), or above.

<Tabs
  groupId="operating-systems"
  defaultValue="debian"
  values={[
    {label: 'Debian', value: 'debian'},
    {label: 'macOS', value: 'mac'},
    {label: 'Windows', value: 'win'},
  ]
}>
<TabItem value="debian">

You can install Rust in a Debian system by running the following commands:

```shell
curl --proto '=https' --tlsv1.2 -sSf https://sh.rustup.rs | sh
source $HOME/.cargo/env
```

</TabItem>
<TabItem value="mac">

You can install Rust in a macOS system by running the following commands:

```shell
curl --proto '=https' --tlsv1.2 -sSf https://sh.rustup.rs | sh
source $HOME/.cargo/env
```

</TabItem>
<TabItem value="win">

You can find installation instructions for the Windows system [in the official Rust documentation](https://www.rust-lang.org/learn/get-started).

</TabItem>
</Tabs>

### Updating Rust

You can use [rustup](https://rustup.rs/) to update your Rust version by running the following command:

```sh
rustup update
```

## Compiling the Bee Node

### Download the Source

Once you have installed all the required dependencies, you can start compiling the Bee Node. To get started, you should clone the source code by running the following command.

```shell
git clone https://github.com/iotaledger/bee.git --branch mainnet-develop
```

### Compiling
Before you start compiling Bee, you should change your current directory to `bee/bee-node`. You can do so by running the following command from the same directory where you downloaded the source:

```shell
cd bee/bee-node
```

You can compile Bee in two manners:

#### With Dashboard

If you want to build Bee with its Dashboard, you should run the following commands:

```shell
cargo build --release --features dashboard
```

<<<<<<< HEAD
</TabItem>
</Tabs>

=======
>>>>>>> da6cf1f3
#### Without dashboard

If you want to build Bee without its Dashboard, you should run the following command:

```sh
cargo build --release
```

### Running

Once you have downloaded and compiled Bee, you should copy make a copy of the example config file. Be sure to review and update your configuration. You can find more information on configuring bee in the [configuration section](configuration.md).

To copy the example configuration file, you should run the following command:
```shell
cp config.template.json config.json
```

Once you have copied and updated the configuration, you can run your Bee node by executing the following command:

```shell
../target/release/bee
```<|MERGE_RESOLUTION|>--- conflicted
+++ resolved
@@ -38,10 +38,6 @@
 To run a Bee node in a Debian base system you will need to install the following packages:
 
 - [git](https://git-scm.com/).
-<<<<<<< HEAD
-- [npm](https://www.npmjs.com/).
-=======
->>>>>>> da6cf1f3
 - [build-essential](https://packages.debian.org/sid/build-essential).
 - [cmake](https://cmake.org/).
 - [pkg-config](https://packages.debian.org/sid/pkg-config).
@@ -65,10 +61,6 @@
 To run a Bee node in a macOS system, you will need to install the following packages using the [brew](https://brew.sh/) package manager:
 
 - [cmake](https://cmake.org/).
-<<<<<<< HEAD
-- [npm](https://www.npmjs.com/).
-=======
->>>>>>> da6cf1f3
 
 You can run the following command to install brew:
 
@@ -89,10 +81,6 @@
 [chocolatey](https://chocolatey.org/) package manager:
 
 - [cmake](https://cmake.org/).
-<<<<<<< HEAD
-- [nodejs-lts](https://nodejs.org/).
-=======
->>>>>>> da6cf1f3
 - [git](https://git-scm.com/).
 
 To install chocolatey, open Powershell and execute the following command:
@@ -189,12 +177,6 @@
 cargo build --release --features dashboard
 ```
 
-<<<<<<< HEAD
-</TabItem>
-</Tabs>
-
-=======
->>>>>>> da6cf1f3
 #### Without dashboard
 
 If you want to build Bee without its Dashboard, you should run the following command:
